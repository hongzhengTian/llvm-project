--- conflicted
+++ resolved
@@ -185,13 +185,8 @@
 if lit_config.debug:
     lit_config.note(f"Resource dir for {config.clang} is {test_cc_resource_dir}")
 local_build_resource_dir = os.path.realpath(config.compiler_rt_output_dir)
-<<<<<<< HEAD
-if test_cc_resource_dir != local_build_resource_dir:
-    if config.test_standalone_build_libs and config.compiler_id == "Clang":
-=======
 if test_cc_resource_dir != local_build_resource_dir and config.test_standalone_build_libs:
     if config.compiler_id == "Clang":
->>>>>>> 7b6b0231
         if lit_config.debug:
             lit_config.note(
                 f"Overriding test compiler resource dir to use "
@@ -208,9 +203,6 @@
         config.target_cflags += f" -I{config.compiler_rt_src_root}/include"
         config.target_cflags += f" -idirafter {test_cc_resource_dir}/include"
         config.target_cflags += f" -resource-dir={config.compiler_rt_output_dir}"
-<<<<<<< HEAD
-        config.target_cflags += f" -Wl,-rpath,{config.compiler_rt_libdir}"
-=======
         if not target_is_windows:
             # Avoid passing -rpath on Windows where it is not supported.
             config.target_cflags += f" -Wl,-rpath,{config.compiler_rt_libdir}"
@@ -220,7 +212,6 @@
             f"compiler: {config.compiler_id}"
         )
 
->>>>>>> 7b6b0231
 
 # Ask the compiler for the path to libraries it is going to use. If this
 # doesn't match config.compiler_rt_libdir then it means we might be testing the
