//===-- guarded_pool_allocator.cpp ------------------------------*- C++ -*-===//
//
// Part of the LLVM Project, under the Apache License v2.0 with LLVM Exceptions.
// See https://llvm.org/LICENSE.txt for license information.
// SPDX-License-Identifier: Apache-2.0 WITH LLVM-exception
//
//===----------------------------------------------------------------------===//

#include "gwp_asan/guarded_pool_allocator.h"

#include "gwp_asan/crash_handler.h"
#include "gwp_asan/options.h"
#include "gwp_asan/utilities.h"

#include <assert.h>
#include <stddef.h>

using AllocationMetadata = gwp_asan::AllocationMetadata;
using Error = gwp_asan::Error;

namespace gwp_asan {
namespace {
// Forward declare the pointer to the singleton version of this class.
// Instantiated during initialisation, this allows the signal handler
// to find this class in order to deduce the root cause of failures. Must not be
// referenced by users outside this translation unit, in order to avoid
// init-order-fiasco.
GuardedPoolAllocator *SingletonPtr = nullptr;

size_t roundUpTo(size_t Size, size_t Boundary) {
  return (Size + Boundary - 1) & ~(Boundary - 1);
}

uintptr_t getPageAddr(uintptr_t Ptr, uintptr_t PageSize) {
  return Ptr & ~(PageSize - 1);
}

bool isPowerOfTwo(uintptr_t X) { return (X & (X - 1)) == 0; }
} // anonymous namespace

// Gets the singleton implementation of this class. Thread-compatible until
// init() is called, thread-safe afterwards.
GuardedPoolAllocator *GuardedPoolAllocator::getSingleton() {
  return SingletonPtr;
}

void GuardedPoolAllocator::init(const options::Options &Opts) {
  // Note: We return from the constructor here if GWP-ASan is not available.
  // This will stop heap-allocation of class members, as well as mmap() of the
  // guarded slots.
  if (!Opts.Enabled || Opts.SampleRate == 0 ||
      Opts.MaxSimultaneousAllocations == 0)
    return;

  check(Opts.SampleRate >= 0, "GWP-ASan Error: SampleRate is < 0.");
  check(Opts.SampleRate < (1 << 30), "GWP-ASan Error: SampleRate is >= 2^30.");
  check(Opts.MaxSimultaneousAllocations >= 0,
        "GWP-ASan Error: MaxSimultaneousAllocations is < 0.");

<<<<<<< HEAD
=======
  check(SingletonPtr == nullptr,
        "There's already a live GuardedPoolAllocator!");
>>>>>>> 4ae23bcc
  SingletonPtr = this;
  Backtrace = Opts.Backtrace;

  State.VersionMagic = {{AllocatorVersionMagic::kAllocatorVersionMagic[0],
                         AllocatorVersionMagic::kAllocatorVersionMagic[1],
                         AllocatorVersionMagic::kAllocatorVersionMagic[2],
                         AllocatorVersionMagic::kAllocatorVersionMagic[3]},
                        AllocatorVersionMagic::kAllocatorVersion,
                        0};

  State.MaxSimultaneousAllocations = Opts.MaxSimultaneousAllocations;

  const size_t PageSize = getPlatformPageSize();
  // getPageAddr() and roundUpTo() assume the page size to be a power of 2.
  assert((PageSize & (PageSize - 1)) == 0);
  State.PageSize = PageSize;

  // Number of pages required =
  //  + MaxSimultaneousAllocations * maximumAllocationSize (N pages per slot)
  //  + MaxSimultaneousAllocations (one guard on the left side of each slot)
  //  + 1 (an extra guard page at the end of the pool, on the right side)
  //  + 1 (an extra page that's used for reporting internally-detected crashes,
  //       like double free and invalid free, to the signal handler; see
  //       raiseInternallyDetectedError() for more info)
  size_t PoolBytesRequired =
      PageSize * (2 + State.MaxSimultaneousAllocations) +
      State.MaxSimultaneousAllocations * State.maximumAllocationSize();
  assert(PoolBytesRequired % PageSize == 0);
  void *GuardedPoolMemory = reserveGuardedPool(PoolBytesRequired);

  size_t BytesRequired =
      roundUpTo(State.MaxSimultaneousAllocations * sizeof(*Metadata), PageSize);
  Metadata = reinterpret_cast<AllocationMetadata *>(
      map(BytesRequired, kGwpAsanMetadataName));

  // Allocate memory and set up the free pages queue.
  BytesRequired = roundUpTo(
      State.MaxSimultaneousAllocations * sizeof(*FreeSlots), PageSize);
  FreeSlots =
      reinterpret_cast<size_t *>(map(BytesRequired, kGwpAsanFreeSlotsName));

  // Multiply the sample rate by 2 to give a good, fast approximation for (1 /
  // SampleRate) chance of sampling.
  if (Opts.SampleRate != 1)
    AdjustedSampleRatePlusOne = static_cast<uint32_t>(Opts.SampleRate) * 2 + 1;
  else
    AdjustedSampleRatePlusOne = 2;

  initPRNG();
  getThreadLocals()->NextSampleCounter =
      ((getRandomUnsigned32() % (AdjustedSampleRatePlusOne - 1)) + 1) &
      ThreadLocalPackedVariables::NextSampleCounterMask;

  State.GuardedPagePool = reinterpret_cast<uintptr_t>(GuardedPoolMemory);
  State.GuardedPagePoolEnd =
      reinterpret_cast<uintptr_t>(GuardedPoolMemory) + PoolBytesRequired;

  if (Opts.InstallForkHandlers)
    installAtFork();
}

void GuardedPoolAllocator::disable() {
  PoolMutex.lock();
  BacktraceMutex.lock();
}

void GuardedPoolAllocator::enable() {
  PoolMutex.unlock();
  BacktraceMutex.unlock();
}

void GuardedPoolAllocator::iterate(void *Base, size_t Size, iterate_callback Cb,
                                   void *Arg) {
  uintptr_t Start = reinterpret_cast<uintptr_t>(Base);
  for (size_t i = 0; i < State.MaxSimultaneousAllocations; ++i) {
    const AllocationMetadata &Meta = Metadata[i];
    if (Meta.Addr && !Meta.IsDeallocated && Meta.Addr >= Start &&
        Meta.Addr < Start + Size)
      Cb(Meta.Addr, Meta.RequestedSize, Arg);
  }
}

void GuardedPoolAllocator::uninitTestOnly() {
  if (State.GuardedPagePool) {
    unreserveGuardedPool();
    State.GuardedPagePool = 0;
    State.GuardedPagePoolEnd = 0;
  }
  if (Metadata) {
    unmap(Metadata,
          roundUpTo(State.MaxSimultaneousAllocations * sizeof(*Metadata),
                    State.PageSize));
    Metadata = nullptr;
  }
  if (FreeSlots) {
    unmap(FreeSlots,
          roundUpTo(State.MaxSimultaneousAllocations * sizeof(*FreeSlots),
                    State.PageSize));
    FreeSlots = nullptr;
  }
  *getThreadLocals() = ThreadLocalPackedVariables();
}

// Note, minimum backing allocation size in GWP-ASan is always one page, and
// each slot could potentially be multiple pages (but always in
// page-increments). Thus, for anything that requires less than page size
// alignment, we don't need to allocate extra padding to ensure the alignment
// can be met.
size_t GuardedPoolAllocator::getRequiredBackingSize(size_t Size,
                                                    size_t Alignment,
                                                    size_t PageSize) {
  assert(isPowerOfTwo(Alignment) && "Alignment must be a power of two!");
  assert(Alignment != 0 && "Alignment should be non-zero");
  assert(Size != 0 && "Size should be non-zero");

  if (Alignment <= PageSize)
    return Size;

  return Size + Alignment - PageSize;
}

uintptr_t GuardedPoolAllocator::alignUp(uintptr_t Ptr, size_t Alignment) {
  assert(isPowerOfTwo(Alignment) && "Alignment must be a power of two!");
  assert(Alignment != 0 && "Alignment should be non-zero");
  if ((Ptr & (Alignment - 1)) == 0)
    return Ptr;

  Ptr += Alignment - (Ptr & (Alignment - 1));
  return Ptr;
}

uintptr_t GuardedPoolAllocator::alignDown(uintptr_t Ptr, size_t Alignment) {
  assert(isPowerOfTwo(Alignment) && "Alignment must be a power of two!");
  assert(Alignment != 0 && "Alignment should be non-zero");
  if ((Ptr & (Alignment - 1)) == 0)
    return Ptr;

  Ptr -= Ptr & (Alignment - 1);
  return Ptr;
}

void *GuardedPoolAllocator::allocate(size_t Size, size_t Alignment) {
  // GuardedPagePoolEnd == 0 when GWP-ASan is disabled. If we are disabled, fall
  // back to the supporting allocator.
  if (State.GuardedPagePoolEnd == 0) {
    getThreadLocals()->NextSampleCounter =
        (AdjustedSampleRatePlusOne - 1) &
        ThreadLocalPackedVariables::NextSampleCounterMask;
    return nullptr;
  }

  if (Size == 0)
    Size = 1;
  if (Alignment == 0)
    Alignment = alignof(max_align_t);

  if (!isPowerOfTwo(Alignment) || Alignment > State.maximumAllocationSize() ||
      Size > State.maximumAllocationSize())
    return nullptr;

  size_t BackingSize = getRequiredBackingSize(Size, Alignment, State.PageSize);
  if (BackingSize > State.maximumAllocationSize())
    return nullptr;

  // Protect against recursivity.
  if (getThreadLocals()->RecursiveGuard)
    return nullptr;
  ScopedRecursiveGuard SRG;

  size_t Index;
  {
    ScopedLock L(PoolMutex);
    Index = reserveSlot();
  }

  if (Index == kInvalidSlotID)
    return nullptr;

  uintptr_t SlotStart = State.slotToAddr(Index);
  AllocationMetadata *Meta = addrToMetadata(SlotStart);
  uintptr_t SlotEnd = State.slotToAddr(Index) + State.maximumAllocationSize();
  uintptr_t UserPtr;
  // Randomly choose whether to left-align or right-align the allocation, and
  // then apply the necessary adjustments to get an aligned pointer.
  if (getRandomUnsigned32() % 2 == 0)
    UserPtr = alignUp(SlotStart, Alignment);
  else
    UserPtr = alignDown(SlotEnd - Size, Alignment);

  assert(UserPtr >= SlotStart);
  assert(UserPtr + Size <= SlotEnd);

  // If a slot is multiple pages in size, and the allocation takes up a single
  // page, we can improve overflow detection by leaving the unused pages as
  // unmapped.
  const size_t PageSize = State.PageSize;
  allocateInGuardedPool(
      reinterpret_cast<void *>(getPageAddr(UserPtr, PageSize)),
      roundUpTo(Size, PageSize));

  Meta->RecordAllocation(UserPtr, Size);
  {
    ScopedLock UL(BacktraceMutex);
    Meta->AllocationTrace.RecordBacktrace(Backtrace);
  }

  return reinterpret_cast<void *>(UserPtr);
}

void GuardedPoolAllocator::raiseInternallyDetectedError(uintptr_t Address,
                                                        Error E) {
  // Disable the allocator before setting the internal failure state. In
  // non-recoverable mode, the allocator will be permanently disabled, and so
  // things will be accessed without locks.
  disable();

  // Races between internally- and externally-raised faults can happen. Right
  // now, in this thread we've locked the allocator in order to raise an
  // internally-detected fault, and another thread could SIGSEGV to raise an
  // externally-detected fault. What will happen is that the other thread will
  // wait in the signal handler, as we hold the allocator's locks from the
  // disable() above. We'll trigger the signal handler by touching the
  // internal-signal-raising address below, and the signal handler from our
  // thread will get to run first as we will continue to hold the allocator
  // locks until the enable() at the end of this function. Be careful though, if
  // this thread receives another SIGSEGV after the disable() above, but before
  // touching the internal-signal-raising address below, then this thread will
  // get an "externally-raised" SIGSEGV while *also* holding the allocator
  // locks, which means this thread's signal handler will deadlock. This could
  // be resolved with a re-entrant lock, but asking platforms to implement this
  // seems unnecessary given the only way to get a SIGSEGV in this critical
  // section is either a memory safety bug in the couple lines of code below (be
  // careful!), or someone outside uses `kill(this_thread, SIGSEGV)`, which
  // really shouldn't happen.

  State.FailureType = E;
  State.FailureAddress = Address;

  // Raise a SEGV by touching a specific address that identifies to the crash
  // handler that this is an internally-raised fault. Changing this address?
  // Don't forget to update __gwp_asan_get_internal_crash_address.
  volatile char *p =
      reinterpret_cast<char *>(State.internallyDetectedErrorFaultAddress());
  *p = 0;

  // This should never be reached in non-recoverable mode. Ensure that the
  // signal handler called handleRecoverablePostCrashReport(), which was
  // responsible for re-setting these fields.
  assert(State.FailureType == Error::UNKNOWN);
  assert(State.FailureAddress == 0u);

  // In recoverable mode, the signal handler (after dumping the crash) marked
  // the page containing the InternalFaultSegvAddress as read/writeable, to
  // allow the second touch to succeed after returning from the signal handler.
  // Now, we need to mark the page as non-read/write-able again, so future
  // internal faults can be raised.
  deallocateInGuardedPool(
      reinterpret_cast<void *>(getPageAddr(
          State.internallyDetectedErrorFaultAddress(), State.PageSize)),
      State.PageSize);

  // And now we're done with patching ourselves back up, enable the allocator.
  enable();
}

void GuardedPoolAllocator::deallocate(void *Ptr) {
  assert(pointerIsMine(Ptr) && "Pointer is not mine!");
  uintptr_t UPtr = reinterpret_cast<uintptr_t>(Ptr);
  size_t Slot = State.getNearestSlot(UPtr);
  uintptr_t SlotStart = State.slotToAddr(Slot);
  AllocationMetadata *Meta = addrToMetadata(UPtr);

  // If this allocation is responsible for crash, never recycle it. Turn the
  // deallocate() call into a no-op.
  if (Meta->HasCrashed)
    return;

  if (Meta->Addr != UPtr) {
    raiseInternallyDetectedError(UPtr, Error::INVALID_FREE);
    return;
  }
  if (Meta->IsDeallocated) {
    raiseInternallyDetectedError(UPtr, Error::DOUBLE_FREE);
    return;
  }

  // Intentionally scope the mutex here, so that other threads can access the
  // pool during the expensive markInaccessible() call.
  {
    ScopedLock L(PoolMutex);

    // Ensure that the deallocation is recorded before marking the page as
    // inaccessible. Otherwise, a racy use-after-free will have inconsistent
    // metadata.
    Meta->RecordDeallocation();

    // Ensure that the unwinder is not called if the recursive flag is set,
    // otherwise non-reentrant unwinders may deadlock.
    if (!getThreadLocals()->RecursiveGuard) {
      ScopedRecursiveGuard SRG;
      ScopedLock UL(BacktraceMutex);
      Meta->DeallocationTrace.RecordBacktrace(Backtrace);
    }
  }

  deallocateInGuardedPool(reinterpret_cast<void *>(SlotStart),
                          State.maximumAllocationSize());

  // And finally, lock again to release the slot back into the pool.
  ScopedLock L(PoolMutex);
  freeSlot(Slot);
}

// Thread-compatible, protected by PoolMutex.
static bool PreviousRecursiveGuard;

void GuardedPoolAllocator::preCrashReport(void *Ptr) {
  assert(pointerIsMine(Ptr) && "Pointer is not mine!");
  uintptr_t InternalCrashAddr = __gwp_asan_get_internal_crash_address(
      &State, reinterpret_cast<uintptr_t>(Ptr));
  if (!InternalCrashAddr)
    disable();

  // If something in the signal handler calls malloc() while dumping the
  // GWP-ASan report (e.g. backtrace_symbols()), make sure that GWP-ASan doesn't
  // service that allocation. `PreviousRecursiveGuard` is protected by the
  // allocator locks taken in disable(), either explicitly above for
  // externally-raised errors, or implicitly in raiseInternallyDetectedError()
  // for internally-detected errors.
  PreviousRecursiveGuard = getThreadLocals()->RecursiveGuard;
  getThreadLocals()->RecursiveGuard = true;
}

void GuardedPoolAllocator::postCrashReportRecoverableOnly(void *SignalPtr) {
  uintptr_t SignalUPtr = reinterpret_cast<uintptr_t>(SignalPtr);
  uintptr_t InternalCrashAddr =
      __gwp_asan_get_internal_crash_address(&State, SignalUPtr);
  uintptr_t ErrorUptr = InternalCrashAddr ?: SignalUPtr;

  AllocationMetadata *Metadata = addrToMetadata(ErrorUptr);
  Metadata->HasCrashed = true;

  allocateInGuardedPool(
      reinterpret_cast<void *>(getPageAddr(SignalUPtr, State.PageSize)),
      State.PageSize);

  // Clear the internal state in order to not confuse the crash handler if a
  // use-after-free or buffer-overflow comes from a different allocation in the
  // future.
  if (InternalCrashAddr) {
    State.FailureType = Error::UNKNOWN;
    State.FailureAddress = 0;
  }

  size_t Slot = State.getNearestSlot(ErrorUptr);
  // If the slot is available, remove it permanently.
  for (size_t i = 0; i < FreeSlotsLength; ++i) {
    if (FreeSlots[i] == Slot) {
      FreeSlots[i] = FreeSlots[FreeSlotsLength - 1];
      FreeSlotsLength -= 1;
      break;
    }
  }

  getThreadLocals()->RecursiveGuard = PreviousRecursiveGuard;
  if (!InternalCrashAddr)
    enable();
}

size_t GuardedPoolAllocator::getSize(const void *Ptr) {
  assert(pointerIsMine(Ptr));
  ScopedLock L(PoolMutex);
  AllocationMetadata *Meta = addrToMetadata(reinterpret_cast<uintptr_t>(Ptr));
  assert(Meta->Addr == reinterpret_cast<uintptr_t>(Ptr));
  return Meta->RequestedSize;
}

AllocationMetadata *GuardedPoolAllocator::addrToMetadata(uintptr_t Ptr) const {
  return &Metadata[State.getNearestSlot(Ptr)];
}

size_t GuardedPoolAllocator::reserveSlot() {
  // Avoid potential reuse of a slot before we have made at least a single
  // allocation in each slot. Helps with our use-after-free detection.
  if (NumSampledAllocations < State.MaxSimultaneousAllocations)
    return NumSampledAllocations++;

  if (FreeSlotsLength == 0)
    return kInvalidSlotID;

  size_t ReservedIndex = getRandomUnsigned32() % FreeSlotsLength;
  size_t SlotIndex = FreeSlots[ReservedIndex];
  FreeSlots[ReservedIndex] = FreeSlots[--FreeSlotsLength];
  return SlotIndex;
}

void GuardedPoolAllocator::freeSlot(size_t SlotIndex) {
  assert(FreeSlotsLength < State.MaxSimultaneousAllocations);
  FreeSlots[FreeSlotsLength++] = SlotIndex;
}

uint32_t GuardedPoolAllocator::getRandomUnsigned32() {
  uint32_t RandomState = getThreadLocals()->RandomState;
  RandomState ^= RandomState << 13;
  RandomState ^= RandomState >> 17;
  RandomState ^= RandomState << 5;
  getThreadLocals()->RandomState = RandomState;
  return RandomState;
}
} // namespace gwp_asan<|MERGE_RESOLUTION|>--- conflicted
+++ resolved
@@ -57,11 +57,8 @@
   check(Opts.MaxSimultaneousAllocations >= 0,
         "GWP-ASan Error: MaxSimultaneousAllocations is < 0.");
 
-<<<<<<< HEAD
-=======
   check(SingletonPtr == nullptr,
         "There's already a live GuardedPoolAllocator!");
->>>>>>> 4ae23bcc
   SingletonPtr = this;
   Backtrace = Opts.Backtrace;
 
@@ -163,6 +160,7 @@
     FreeSlots = nullptr;
   }
   *getThreadLocals() = ThreadLocalPackedVariables();
+  SingletonPtr = nullptr;
 }
 
 // Note, minimum backing allocation size in GWP-ASan is always one page, and
