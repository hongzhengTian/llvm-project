//===-- hwasan_report.cpp -------------------------------------------------===//
//
// Part of the LLVM Project, under the Apache License v2.0 with LLVM Exceptions.
// See https://llvm.org/LICENSE.txt for license information.
// SPDX-License-Identifier: Apache-2.0 WITH LLVM-exception
//
//===----------------------------------------------------------------------===//
//
// This file is a part of HWAddressSanitizer.
//
// Error reporting.
//===----------------------------------------------------------------------===//

#include "hwasan_report.h"

#include <dlfcn.h>

#include "hwasan.h"
#include "hwasan_allocator.h"
#include "hwasan_globals.h"
#include "hwasan_mapping.h"
#include "hwasan_thread.h"
#include "hwasan_thread_list.h"
#include "sanitizer_common/sanitizer_allocator_internal.h"
#include "sanitizer_common/sanitizer_array_ref.h"
#include "sanitizer_common/sanitizer_common.h"
#include "sanitizer_common/sanitizer_flags.h"
#include "sanitizer_common/sanitizer_internal_defs.h"
#include "sanitizer_common/sanitizer_mutex.h"
#include "sanitizer_common/sanitizer_report_decorator.h"
#include "sanitizer_common/sanitizer_stackdepot.h"
#include "sanitizer_common/sanitizer_stacktrace_printer.h"
#include "sanitizer_common/sanitizer_symbolizer.h"

using namespace __sanitizer;

namespace __hwasan {

class ScopedReport {
 public:
  explicit ScopedReport(bool fatal) : fatal(fatal) {
    Lock lock(&error_message_lock_);
    error_message_ptr_ = fatal ? &error_message_ : nullptr;
    ++hwasan_report_count;
  }

  ~ScopedReport() {
    void (*report_cb)(const char *);
    {
      Lock lock(&error_message_lock_);
      report_cb = error_report_callback_;
      error_message_ptr_ = nullptr;
    }
    if (report_cb)
      report_cb(error_message_.data());
    if (fatal)
      SetAbortMessage(error_message_.data());
    if (common_flags()->print_module_map >= 2 ||
        (fatal && common_flags()->print_module_map))
      DumpProcessMap();
    if (fatal)
      Die();
  }

  static void MaybeAppendToErrorMessage(const char *msg) {
    Lock lock(&error_message_lock_);
    if (!error_message_ptr_)
      return;
    error_message_ptr_->Append(msg);
  }

  static void SetErrorReportCallback(void (*callback)(const char *)) {
    Lock lock(&error_message_lock_);
    error_report_callback_ = callback;
  }

 private:
  InternalScopedString error_message_;
  bool fatal;

  static Mutex error_message_lock_;
  static InternalScopedString *error_message_ptr_
      SANITIZER_GUARDED_BY(error_message_lock_);
  static void (*error_report_callback_)(const char *);
};

Mutex ScopedReport::error_message_lock_;
InternalScopedString *ScopedReport::error_message_ptr_;
void (*ScopedReport::error_report_callback_)(const char *);

// If there is an active ScopedReport, append to its error message.
void AppendToErrorMessageBuffer(const char *buffer) {
  ScopedReport::MaybeAppendToErrorMessage(buffer);
}

static StackTrace GetStackTraceFromId(u32 id) {
  CHECK(id);
  StackTrace res = StackDepotGet(id);
  CHECK(res.trace);
  return res;
}

static void MaybePrintAndroidHelpUrl() {
#if SANITIZER_ANDROID
  Printf(
      "Learn more about HWASan reports: "
      "https://source.android.com/docs/security/test/memory-safety/"
      "hwasan-reports\n");
#endif
}

namespace {
// A RAII object that holds a copy of the current thread stack ring buffer.
// The actual stack buffer may change while we are iterating over it (for
// example, Printf may call syslog() which can itself be built with hwasan).
class SavedStackAllocations {
 public:
  SavedStackAllocations() = default;

  explicit SavedStackAllocations(Thread *t) { CopyFrom(t); }

  void CopyFrom(Thread *t) {
    StackAllocationsRingBuffer *rb = t->stack_allocations();
    uptr size = rb->size() * sizeof(uptr);
    void *storage =
        MmapAlignedOrDieOnFatalError(size, size * 2, "saved stack allocations");
    new (&rb_) StackAllocationsRingBuffer(*rb, storage);
    thread_id_ = t->unique_id();
  }

  ~SavedStackAllocations() {
    if (rb_) {
      StackAllocationsRingBuffer *rb = get();
      UnmapOrDie(rb->StartOfStorage(), rb->size() * sizeof(uptr));
    }
  }

  const StackAllocationsRingBuffer *get() const {
    return (const StackAllocationsRingBuffer *)&rb_;
  }

  StackAllocationsRingBuffer *get() {
    return (StackAllocationsRingBuffer *)&rb_;
  }

  u32 thread_id() const { return thread_id_; }

 private:
  uptr rb_ = 0;
  u32 thread_id_;
};

class Decorator: public __sanitizer::SanitizerCommonDecorator {
 public:
  Decorator() : SanitizerCommonDecorator() { }
  const char *Access() { return Blue(); }
  const char *Allocation() const { return Magenta(); }
  const char *Origin() const { return Magenta(); }
  const char *Name() const { return Green(); }
  const char *Location() { return Green(); }
  const char *Thread() { return Green(); }
};
}  // namespace

static bool FindHeapAllocation(HeapAllocationsRingBuffer *rb, uptr tagged_addr,
                               HeapAllocationRecord *har, uptr *ring_index,
                               uptr *num_matching_addrs,
                               uptr *num_matching_addrs_4b) {
  if (!rb) return false;

  *num_matching_addrs = 0;
  *num_matching_addrs_4b = 0;
  for (uptr i = 0, size = rb->size(); i < size; i++) {
    auto h = (*rb)[i];
    if (h.tagged_addr <= tagged_addr &&
        h.tagged_addr + h.requested_size > tagged_addr) {
      *har = h;
      *ring_index = i;
      return true;
    }

    // Measure the number of heap ring buffer entries that would have matched
    // if we had only one entry per address (e.g. if the ring buffer data was
    // stored at the address itself). This will help us tune the allocator
    // implementation for MTE.
    if (UntagAddr(h.tagged_addr) <= UntagAddr(tagged_addr) &&
        UntagAddr(h.tagged_addr) + h.requested_size > UntagAddr(tagged_addr)) {
      ++*num_matching_addrs;
    }

    // Measure the number of heap ring buffer entries that would have matched
    // if we only had 4 tag bits, which is the case for MTE.
    auto untag_4b = [](uptr p) {
      return p & ((1ULL << 60) - 1);
    };
    if (untag_4b(h.tagged_addr) <= untag_4b(tagged_addr) &&
        untag_4b(h.tagged_addr) + h.requested_size > untag_4b(tagged_addr)) {
      ++*num_matching_addrs_4b;
    }
  }
  return false;
}

static void PrintStackAllocations(const StackAllocationsRingBuffer *sa,
                                  tag_t addr_tag, uptr untagged_addr) {
  uptr frames = Min((uptr)flags()->stack_history_size, sa->size());
  bool found_local = false;
  InternalScopedString location;
  for (uptr i = 0; i < frames; i++) {
    const uptr *record_addr = &(*sa)[i];
    uptr record = *record_addr;
    if (!record)
      break;
    tag_t base_tag =
        reinterpret_cast<uptr>(record_addr) >> kRecordAddrBaseTagShift;
    uptr fp = (record >> kRecordFPShift) << kRecordFPLShift;
    uptr pc_mask = (1ULL << kRecordFPShift) - 1;
    uptr pc = record & pc_mask;
    FrameInfo frame;
    if (Symbolizer::GetOrInit()->SymbolizeFrame(pc, &frame)) {
      for (LocalInfo &local : frame.locals) {
        if (!local.has_frame_offset || !local.has_size || !local.has_tag_offset)
          continue;
        tag_t obj_tag = base_tag ^ local.tag_offset;
        if (obj_tag != addr_tag)
          continue;
        // Calculate the offset from the object address to the faulting
        // address. Because we only store bits 4-19 of FP (bits 0-3 are
        // guaranteed to be zero), the calculation is performed mod 2^20 and may
        // harmlessly underflow if the address mod 2^20 is below the object
        // address.
        uptr obj_offset =
            (untagged_addr - fp - local.frame_offset) & (kRecordFPModulus - 1);
        if (obj_offset >= local.size)
          continue;
        if (!found_local) {
          Printf("\nPotentially referenced stack objects:\n");
          found_local = true;
        }
        StackTracePrinter::GetOrInit()->RenderSourceLocation(
<<<<<<< HEAD
            &location, local.decl_file, local.decl_line, 0,
=======
            &location, local.decl_file, local.decl_line, /* column= */ 0,
>>>>>>> 7c3b67d2
            common_flags()->symbolize_vs_style,
            common_flags()->strip_path_prefix);
        Printf("  %s in %s %s\n", local.name, local.function_name,
               location.data());
        location.clear();
      }
      frame.Clear();
    }
  }

  if (found_local)
    return;

  // We didn't find any locals. Most likely we don't have symbols, so dump
  // the information that we have for offline analysis.
  InternalScopedString frame_desc;
  Printf("Previously allocated frames:\n");
  for (uptr i = 0; i < frames; i++) {
    const uptr *record_addr = &(*sa)[i];
    uptr record = *record_addr;
    if (!record)
      break;
    uptr pc_mask = (1ULL << 48) - 1;
    uptr pc = record & pc_mask;
    frame_desc.AppendF("  record_addr:0x%zx record:0x%zx",
                       reinterpret_cast<uptr>(record_addr), record);
    if (SymbolizedStack *frame = Symbolizer::GetOrInit()->SymbolizePC(pc)) {
      StackTracePrinter::GetOrInit()->RenderFrame(
          &frame_desc, " %F %L", 0, frame->info.address, &frame->info,
          common_flags()->symbolize_vs_style,
          common_flags()->strip_path_prefix);
      frame->ClearAll();
    }
    Printf("%s\n", frame_desc.data());
    frame_desc.clear();
  }
}

// Returns true if tag == *tag_ptr, reading tags from short granules if
// necessary. This may return a false positive if tags 1-15 are used as a
// regular tag rather than a short granule marker.
static bool TagsEqual(tag_t tag, tag_t *tag_ptr) {
  if (tag == *tag_ptr)
    return true;
  if (*tag_ptr == 0 || *tag_ptr > kShadowAlignment - 1)
    return false;
  uptr mem = ShadowToMem(reinterpret_cast<uptr>(tag_ptr));
  tag_t inline_tag = *reinterpret_cast<tag_t *>(mem + kShadowAlignment - 1);
  return tag == inline_tag;
}

// HWASan globals store the size of the global in the descriptor. In cases where
// we don't have a binary with symbols, we can't grab the size of the global
// from the debug info - but we might be able to retrieve it from the
// descriptor. Returns zero if the lookup failed.
static uptr GetGlobalSizeFromDescriptor(uptr ptr) {
  // Find the ELF object that this global resides in.
  Dl_info info;
  if (dladdr(reinterpret_cast<void *>(ptr), &info) == 0)
    return 0;
  auto *ehdr = reinterpret_cast<const ElfW(Ehdr) *>(info.dli_fbase);
  auto *phdr_begin = reinterpret_cast<const ElfW(Phdr) *>(
      reinterpret_cast<const u8 *>(ehdr) + ehdr->e_phoff);

  // Get the load bias. This is normally the same as the dli_fbase address on
  // position-independent code, but can be different on non-PIE executables,
  // binaries using LLD's partitioning feature, or binaries compiled with a
  // linker script.
  ElfW(Addr) load_bias = 0;
  for (const auto &phdr :
       ArrayRef<const ElfW(Phdr)>(phdr_begin, phdr_begin + ehdr->e_phnum)) {
    if (phdr.p_type != PT_LOAD || phdr.p_offset != 0)
      continue;
    load_bias = reinterpret_cast<ElfW(Addr)>(ehdr) - phdr.p_vaddr;
    break;
  }

  // Walk all globals in this ELF object, looking for the one we're interested
  // in. Once we find it, we can stop iterating and return the size of the
  // global we're interested in.
  for (const hwasan_global &global :
       HwasanGlobalsFor(load_bias, phdr_begin, ehdr->e_phnum))
    if (global.addr() <= ptr && ptr < global.addr() + global.size())
      return global.size();

  return 0;
}

void ReportStats() {}

constexpr uptr kDumpWidth = 16;
constexpr uptr kShadowLines = 17;
constexpr uptr kShadowDumpSize = kShadowLines * kDumpWidth;

constexpr uptr kShortLines = 3;
constexpr uptr kShortDumpSize = kShortLines * kDumpWidth;
constexpr uptr kShortDumpOffset = (kShadowLines - kShortLines) / 2 * kDumpWidth;

static uptr GetPrintTagStart(uptr addr) {
  addr = MemToShadow(addr);
  addr = RoundDownTo(addr, kDumpWidth);
  addr -= kDumpWidth * (kShadowLines / 2);
  return addr;
}

template <typename PrintTag>
static void PrintTagInfoAroundAddr(uptr addr, uptr num_rows,
                                   InternalScopedString &s,
                                   PrintTag print_tag) {
  uptr center_row_beg = RoundDownTo(addr, kDumpWidth);
  uptr beg_row = center_row_beg - kDumpWidth * (num_rows / 2);
  uptr end_row = center_row_beg + kDumpWidth * ((num_rows + 1) / 2);
  for (uptr row = beg_row; row < end_row; row += kDumpWidth) {
    s.Append(row == center_row_beg ? "=>" : "  ");
    s.AppendF("%p:", (void *)ShadowToMem(row));
    for (uptr i = 0; i < kDumpWidth; i++) {
      s.Append(row + i == addr ? "[" : " ");
      print_tag(s, row + i);
      s.Append(row + i == addr ? "]" : " ");
    }
    s.AppendF("\n");
  }
}

template <typename GetTag, typename GetShortTag>
static void PrintTagsAroundAddr(uptr addr, GetTag get_tag,
                                GetShortTag get_short_tag) {
  InternalScopedString s;
  addr = MemToShadow(addr);
  s.AppendF(
      "\nMemory tags around the buggy address (one tag corresponds to %zd "
      "bytes):\n",
      kShadowAlignment);
  PrintTagInfoAroundAddr(addr, kShadowLines, s,
                         [&](InternalScopedString &s, uptr tag_addr) {
                           tag_t tag = get_tag(tag_addr);
                           s.AppendF("%02x", tag);
                         });

  s.AppendF(
      "Tags for short granules around the buggy address (one tag corresponds "
      "to %zd bytes):\n",
      kShadowAlignment);
  PrintTagInfoAroundAddr(addr, kShortLines, s,
                         [&](InternalScopedString &s, uptr tag_addr) {
                           tag_t tag = get_tag(tag_addr);
                           if (tag >= 1 && tag <= kShadowAlignment) {
                             tag_t short_tag = get_short_tag(tag_addr);
                             s.AppendF("%02x", short_tag);
                           } else {
                             s.AppendF("..");
                           }
                         });
  s.AppendF(
      "See "
      "https://clang.llvm.org/docs/"
      "HardwareAssistedAddressSanitizerDesign.html#short-granules for a "
      "description of short granule tags\n");
  Printf("%s", s.data());
}

static uptr GetTopPc(const StackTrace *stack) {
  return stack->size ? StackTrace::GetPreviousInstructionPc(stack->trace[0])
                     : 0;
}

namespace {
class BaseReport {
 public:
  BaseReport(StackTrace *stack, bool fatal, uptr tagged_addr, uptr access_size)
      : scoped_report(fatal),
        stack(stack),
        tagged_addr(tagged_addr),
        access_size(access_size),
        untagged_addr(UntagAddr(tagged_addr)),
        ptr_tag(GetTagFromPointer(tagged_addr)),
        mismatch_offset(FindMismatchOffset()),
        heap(CopyHeapChunk()),
        allocations(CopyAllocations()),
        candidate(FindBufferOverflowCandidate()),
        shadow(CopyShadow()) {}

 protected:
  struct OverflowCandidate {
    uptr untagged_addr = 0;
    bool after = false;
    bool is_close = false;

    struct {
      uptr begin = 0;
      uptr end = 0;
      u32 thread_id = 0;
      u32 stack_id = 0;
      bool is_allocated = false;
    } heap;
  };

  struct HeapAllocation {
    HeapAllocationRecord har = {};
    uptr ring_index = 0;
    uptr num_matching_addrs = 0;
    uptr num_matching_addrs_4b = 0;
    u32 free_thread_id = 0;
  };

  struct Allocations {
    ArrayRef<SavedStackAllocations> stack;
    ArrayRef<HeapAllocation> heap;
  };

  struct HeapChunk {
    uptr begin = 0;
    uptr size = 0;
    u32 stack_id = 0;
    bool from_small_heap = false;
    bool is_allocated = false;
  };

  struct Shadow {
    uptr addr = 0;
    tag_t tags[kShadowDumpSize] = {};
    tag_t short_tags[kShortDumpSize] = {};
  };

  sptr FindMismatchOffset() const;
  Shadow CopyShadow() const;
  tag_t GetTagCopy(uptr addr) const;
  tag_t GetShortTagCopy(uptr addr) const;
  HeapChunk CopyHeapChunk() const;
  Allocations CopyAllocations();
  OverflowCandidate FindBufferOverflowCandidate() const;
  void PrintAddressDescription() const;
  void PrintHeapOrGlobalCandidate() const;
  void PrintTags(uptr addr) const;

  SavedStackAllocations stack_allocations_storage[16];
  HeapAllocation heap_allocations_storage[256];

  const ScopedReport scoped_report;
  const StackTrace *stack = nullptr;
  const uptr tagged_addr = 0;
  const uptr access_size = 0;
  const uptr untagged_addr = 0;
  const tag_t ptr_tag = 0;
  const sptr mismatch_offset = 0;

  const HeapChunk heap;
  const Allocations allocations;
  const OverflowCandidate candidate;

  const Shadow shadow;
};

sptr BaseReport::FindMismatchOffset() const {
  if (!access_size)
    return 0;
  sptr offset =
      __hwasan_test_shadow(reinterpret_cast<void *>(tagged_addr), access_size);
  CHECK_GE(offset, 0);
  CHECK_LT(offset, static_cast<sptr>(access_size));
  tag_t *tag_ptr =
      reinterpret_cast<tag_t *>(MemToShadow(untagged_addr + offset));
  tag_t mem_tag = *tag_ptr;

  if (mem_tag && mem_tag < kShadowAlignment) {
    tag_t *granule_ptr = reinterpret_cast<tag_t *>((untagged_addr + offset) &
                                                   ~(kShadowAlignment - 1));
    // If offset is 0, (untagged_addr + offset) is not aligned to granules.
    // This is the offset of the leftmost accessed byte within the bad granule.
    u8 in_granule_offset = (untagged_addr + offset) & (kShadowAlignment - 1);
    tag_t short_tag = granule_ptr[kShadowAlignment - 1];
    // The first mismatch was a short granule that matched the ptr_tag.
    if (short_tag == ptr_tag) {
      // If the access starts after the end of the short granule, then the first
      // bad byte is the first byte of the access; otherwise it is the first
      // byte past the end of the short granule
      if (mem_tag > in_granule_offset) {
        offset += mem_tag - in_granule_offset;
      }
    }
  }
  return offset;
}

BaseReport::Shadow BaseReport::CopyShadow() const {
  Shadow result;
  if (!MemIsApp(untagged_addr))
    return result;

  result.addr = GetPrintTagStart(untagged_addr + mismatch_offset);
  uptr tag_addr = result.addr;
  uptr short_end = kShortDumpOffset + ARRAY_SIZE(shadow.short_tags);
  for (uptr i = 0; i < ARRAY_SIZE(result.tags); ++i, ++tag_addr) {
    if (!MemIsShadow(tag_addr))
      continue;
    result.tags[i] = *reinterpret_cast<tag_t *>(tag_addr);
    if (i < kShortDumpOffset || i >= short_end)
      continue;
    uptr granule_addr = ShadowToMem(tag_addr);
    if (1 <= result.tags[i] && result.tags[i] <= kShadowAlignment &&
        IsAccessibleMemoryRange(granule_addr, kShadowAlignment)) {
      result.short_tags[i - kShortDumpOffset] =
          *reinterpret_cast<tag_t *>(granule_addr + kShadowAlignment - 1);
    }
  }
  return result;
}

tag_t BaseReport::GetTagCopy(uptr addr) const {
  CHECK_GE(addr, shadow.addr);
  uptr idx = addr - shadow.addr;
  CHECK_LT(idx, ARRAY_SIZE(shadow.tags));
  return shadow.tags[idx];
}

tag_t BaseReport::GetShortTagCopy(uptr addr) const {
  CHECK_GE(addr, shadow.addr + kShortDumpOffset);
  uptr idx = addr - shadow.addr - kShortDumpOffset;
  CHECK_LT(idx, ARRAY_SIZE(shadow.short_tags));
  return shadow.short_tags[idx];
}

BaseReport::HeapChunk BaseReport::CopyHeapChunk() const {
  HeapChunk result = {};
  if (MemIsShadow(untagged_addr))
    return result;
  HwasanChunkView chunk = FindHeapChunkByAddress(untagged_addr);
  result.begin = chunk.Beg();
  if (result.begin) {
    result.size = chunk.ActualSize();
    result.from_small_heap = chunk.FromSmallHeap();
    result.is_allocated = chunk.IsAllocated();
    result.stack_id = chunk.GetAllocStackId();
  }
  return result;
}

BaseReport::Allocations BaseReport::CopyAllocations() {
  if (MemIsShadow(untagged_addr))
    return {};
  uptr stack_allocations_count = 0;
  uptr heap_allocations_count = 0;
  hwasanThreadList().VisitAllLiveThreads([&](Thread *t) {
    if (stack_allocations_count < ARRAY_SIZE(stack_allocations_storage) &&
        t->AddrIsInStack(untagged_addr)) {
      stack_allocations_storage[stack_allocations_count++].CopyFrom(t);
    }

    if (heap_allocations_count < ARRAY_SIZE(heap_allocations_storage)) {
      // Scan all threads' ring buffers to find if it's a heap-use-after-free.
      HeapAllocationRecord har;
      uptr ring_index, num_matching_addrs, num_matching_addrs_4b;
      if (FindHeapAllocation(t->heap_allocations(), tagged_addr, &har,
                             &ring_index, &num_matching_addrs,
                             &num_matching_addrs_4b)) {
        auto &ha = heap_allocations_storage[heap_allocations_count++];
        ha.har = har;
        ha.ring_index = ring_index;
        ha.num_matching_addrs = num_matching_addrs;
        ha.num_matching_addrs_4b = num_matching_addrs_4b;
        ha.free_thread_id = t->unique_id();
      }
    }
  });

  return {{stack_allocations_storage, stack_allocations_count},
          {heap_allocations_storage, heap_allocations_count}};
}

BaseReport::OverflowCandidate BaseReport::FindBufferOverflowCandidate() const {
  OverflowCandidate result = {};
  if (MemIsShadow(untagged_addr))
    return result;
  // Check if this looks like a heap buffer overflow by scanning
  // the shadow left and right and looking for the first adjacent
  // object with a different memory tag. If that tag matches ptr_tag,
  // check the allocator if it has a live chunk there.
  tag_t *tag_ptr = reinterpret_cast<tag_t *>(MemToShadow(untagged_addr));
  tag_t *candidate_tag_ptr = nullptr, *left = tag_ptr, *right = tag_ptr;
  uptr candidate_distance = 0;
  for (; candidate_distance < 1000; candidate_distance++) {
    if (MemIsShadow(reinterpret_cast<uptr>(left)) && TagsEqual(ptr_tag, left)) {
      candidate_tag_ptr = left;
      break;
    }
    --left;
    if (MemIsShadow(reinterpret_cast<uptr>(right)) &&
        TagsEqual(ptr_tag, right)) {
      candidate_tag_ptr = right;
      break;
    }
    ++right;
  }

  constexpr auto kCloseCandidateDistance = 1;
  result.is_close = candidate_distance <= kCloseCandidateDistance;

  result.after = candidate_tag_ptr == left;
  result.untagged_addr = ShadowToMem(reinterpret_cast<uptr>(candidate_tag_ptr));
  HwasanChunkView chunk = FindHeapChunkByAddress(result.untagged_addr);
  if (chunk.IsAllocated()) {
    result.heap.is_allocated = true;
    result.heap.begin = chunk.Beg();
    result.heap.end = chunk.End();
    result.heap.thread_id = chunk.GetAllocThreadId();
    result.heap.stack_id = chunk.GetAllocStackId();
  }
  return result;
}

void BaseReport::PrintHeapOrGlobalCandidate() const {
  Decorator d;
  if (candidate.heap.is_allocated) {
    uptr offset;
    const char *whence;
    const char *cause;
    if (candidate.heap.begin <= untagged_addr &&
        untagged_addr < candidate.heap.end) {
      offset = untagged_addr - candidate.heap.begin;
      whence = "inside";
      cause = "heap-use-after-free";
    } else if (candidate.after) {
      offset = untagged_addr - candidate.heap.end;
      whence = "after";
      cause = "heap-buffer-overflow";
    } else {
      offset = candidate.heap.begin - untagged_addr;
      whence = "before";
      cause = "heap-buffer-underflow";
    }
    Printf("%s", d.Error());
    Printf("\nCause: %s\n", cause);
    Printf("%s", d.Default());
    Printf("%s", d.Location());
    Printf("%p is located %zd bytes %s a %zd-byte region [%p,%p)\n",
           untagged_addr, offset, whence,
           candidate.heap.end - candidate.heap.begin, candidate.heap.begin,
           candidate.heap.end);
    Printf("%s", d.Allocation());
    Printf("allocated by thread T%u here:\n", candidate.heap.thread_id);
    Printf("%s", d.Default());
    GetStackTraceFromId(candidate.heap.stack_id).Print();
    return;
  }
  // Check whether the address points into a loaded library. If so, this is
  // most likely a global variable.
  const char *module_name;
  uptr module_address;
  Symbolizer *sym = Symbolizer::GetOrInit();
  if (sym->GetModuleNameAndOffsetForPC(candidate.untagged_addr, &module_name,
                                       &module_address)) {
    Printf("%s", d.Error());
    Printf("\nCause: global-overflow\n");
    Printf("%s", d.Default());
    DataInfo info;
    Printf("%s", d.Location());
    if (sym->SymbolizeData(candidate.untagged_addr, &info) && info.start) {
      Printf(
          "%p is located %zd bytes %s a %zd-byte global variable "
          "%s [%p,%p) in %s\n",
          untagged_addr,
          candidate.after ? untagged_addr - (info.start + info.size)
                          : info.start - untagged_addr,
          candidate.after ? "after" : "before", info.size, info.name,
          info.start, info.start + info.size, module_name);
    } else {
      uptr size = GetGlobalSizeFromDescriptor(candidate.untagged_addr);
      if (size == 0)
        // We couldn't find the size of the global from the descriptors.
        Printf(
            "%p is located %s a global variable in "
            "\n    #0 0x%x (%s+0x%x)\n",
            untagged_addr, candidate.after ? "after" : "before",
            candidate.untagged_addr, module_name, module_address);
      else
        Printf(
            "%p is located %s a %zd-byte global variable in "
            "\n    #0 0x%x (%s+0x%x)\n",
            untagged_addr, candidate.after ? "after" : "before", size,
            candidate.untagged_addr, module_name, module_address);
    }
    Printf("%s", d.Default());
  }
}

void BaseReport::PrintAddressDescription() const {
  Decorator d;
  int num_descriptions_printed = 0;

  if (MemIsShadow(untagged_addr)) {
    Printf("%s%p is HWAsan shadow memory.\n%s", d.Location(), untagged_addr,
           d.Default());
    return;
  }

  // Print some very basic information about the address, if it's a heap.
  if (heap.begin) {
    Printf(
        "%s[%p,%p) is a %s %s heap chunk; "
        "size: %zd offset: %zd\n%s",
        d.Location(), heap.begin, heap.begin + heap.size,
        heap.from_small_heap ? "small" : "large",
        heap.is_allocated ? "allocated" : "unallocated", heap.size,
        untagged_addr - heap.begin, d.Default());
  }

  auto announce_by_id = [](u32 thread_id) {
    hwasanThreadList().VisitAllLiveThreads([&](Thread *t) {
      if (thread_id == t->unique_id())
        t->Announce();
    });
  };

  // Check stack first. If the address is on the stack of a live thread, we
  // know it cannot be a heap / global overflow.
  for (const auto &sa : allocations.stack) {
    // TODO(fmayer): figure out how to distinguish use-after-return and
    // stack-buffer-overflow.
    Printf("%s", d.Error());
    Printf("\nCause: stack tag-mismatch\n");
    Printf("%s", d.Location());
    Printf("Address %p is located in stack of thread T%zd\n", untagged_addr,
           sa.thread_id());
    Printf("%s", d.Default());
    announce_by_id(sa.thread_id());
    PrintStackAllocations(sa.get(), ptr_tag, untagged_addr);
    num_descriptions_printed++;
  }

  if (allocations.stack.empty() && candidate.untagged_addr &&
      candidate.is_close) {
    PrintHeapOrGlobalCandidate();
    num_descriptions_printed++;
  }

  for (const auto &ha : allocations.heap) {
    const HeapAllocationRecord har = ha.har;

    Printf("%s", d.Error());
    Printf("\nCause: use-after-free\n");
    Printf("%s", d.Location());
    Printf("%p is located %zd bytes inside a %zd-byte region [%p,%p)\n",
           untagged_addr, untagged_addr - UntagAddr(har.tagged_addr),
           har.requested_size, UntagAddr(har.tagged_addr),
           UntagAddr(har.tagged_addr) + har.requested_size);
    Printf("%s", d.Allocation());
    Printf("freed by thread T%u here:\n", ha.free_thread_id);
    Printf("%s", d.Default());
    GetStackTraceFromId(har.free_context_id).Print();

    Printf("%s", d.Allocation());
    Printf("previously allocated by thread T%u here:\n", har.alloc_thread_id);
    Printf("%s", d.Default());
    GetStackTraceFromId(har.alloc_context_id).Print();

    // Print a developer note: the index of this heap object
    // in the thread's deallocation ring buffer.
    Printf("hwasan_dev_note_heap_rb_distance: %zd %zd\n", ha.ring_index + 1,
           flags()->heap_history_size);
    Printf("hwasan_dev_note_num_matching_addrs: %zd\n", ha.num_matching_addrs);
    Printf("hwasan_dev_note_num_matching_addrs_4b: %zd\n",
           ha.num_matching_addrs_4b);

    announce_by_id(ha.free_thread_id);
    // TODO: announce_by_id(har.alloc_thread_id);
    num_descriptions_printed++;
  }

  if (candidate.untagged_addr && num_descriptions_printed == 0) {
    PrintHeapOrGlobalCandidate();
    num_descriptions_printed++;
  }

  // Print the remaining threads, as an extra information, 1 line per thread.
  if (flags()->print_live_threads_info) {
    Printf("\n");
    hwasanThreadList().VisitAllLiveThreads([&](Thread *t) { t->Announce(); });
  }

  if (!num_descriptions_printed)
    // We exhausted our possibilities. Bail out.
    Printf("HWAddressSanitizer can not describe address in more detail.\n");
  if (num_descriptions_printed > 1) {
    Printf(
        "There are %d potential causes, printed above in order "
        "of likeliness.\n",
        num_descriptions_printed);
  }
}

void BaseReport::PrintTags(uptr addr) const {
  if (shadow.addr) {
    PrintTagsAroundAddr(
        addr, [&](uptr addr) { return GetTagCopy(addr); },
        [&](uptr addr) { return GetShortTagCopy(addr); });
  }
}

class InvalidFreeReport : public BaseReport {
 public:
  InvalidFreeReport(StackTrace *stack, uptr tagged_addr)
      : BaseReport(stack, flags()->halt_on_error, tagged_addr, 0) {}
  ~InvalidFreeReport();

 private:
};

InvalidFreeReport::~InvalidFreeReport() {
  Decorator d;
  Printf("%s", d.Error());
  uptr pc = GetTopPc(stack);
  const char *bug_type = "invalid-free";
  const Thread *thread = GetCurrentThread();
  if (thread) {
    Report("ERROR: %s: %s on address %p at pc %p on thread T%zd\n",
           SanitizerToolName, bug_type, untagged_addr, pc, thread->unique_id());
  } else {
    Report("ERROR: %s: %s on address %p at pc %p on unknown thread\n",
           SanitizerToolName, bug_type, untagged_addr, pc);
  }
  Printf("%s", d.Access());
  if (shadow.addr) {
    Printf("tags: %02x/%02x (ptr/mem)\n", ptr_tag,
           GetTagCopy(MemToShadow(untagged_addr)));
  }
  Printf("%s", d.Default());

  stack->Print();

  PrintAddressDescription();
  PrintTags(untagged_addr);
  MaybePrintAndroidHelpUrl();
  ReportErrorSummary(bug_type, stack);
}

class TailOverwrittenReport : public BaseReport {
 public:
  explicit TailOverwrittenReport(StackTrace *stack, uptr tagged_addr,
                                 uptr orig_size, const u8 *expected)
      : BaseReport(stack, flags()->halt_on_error, tagged_addr, 0),
        orig_size(orig_size),
        tail_size(kShadowAlignment - (orig_size % kShadowAlignment)) {
    CHECK_GT(tail_size, 0U);
    CHECK_LT(tail_size, kShadowAlignment);
    internal_memcpy(tail_copy,
                    reinterpret_cast<u8 *>(untagged_addr + orig_size),
                    tail_size);
    internal_memcpy(actual_expected, expected, tail_size);
    // Short granule is stashed in the last byte of the magic string. To avoid
    // confusion, make the expected magic string contain the short granule tag.
    if (orig_size % kShadowAlignment != 0)
      actual_expected[tail_size - 1] = ptr_tag;
  }
  ~TailOverwrittenReport();

 private:
  const uptr orig_size = 0;
  const uptr tail_size = 0;
  u8 actual_expected[kShadowAlignment] = {};
  u8 tail_copy[kShadowAlignment] = {};
};

TailOverwrittenReport::~TailOverwrittenReport() {
  Decorator d;
  Printf("%s", d.Error());
  const char *bug_type = "allocation-tail-overwritten";
  Report("ERROR: %s: %s; heap object [%p,%p) of size %zd\n", SanitizerToolName,
         bug_type, untagged_addr, untagged_addr + orig_size, orig_size);
  Printf("\n%s", d.Default());
  Printf(
      "Stack of invalid access unknown. Issue detected at deallocation "
      "time.\n");
  Printf("%s", d.Allocation());
  Printf("deallocated here:\n");
  Printf("%s", d.Default());
  stack->Print();
  if (heap.begin) {
    Printf("%s", d.Allocation());
    Printf("allocated here:\n");
    Printf("%s", d.Default());
    GetStackTraceFromId(heap.stack_id).Print();
  }

  InternalScopedString s;
  u8 *tail = tail_copy;
  s.AppendF("Tail contains: ");
  for (uptr i = 0; i < kShadowAlignment - tail_size; i++) s.AppendF(".. ");
  for (uptr i = 0; i < tail_size; i++) s.AppendF("%02x ", tail[i]);
  s.AppendF("\n");
  s.AppendF("Expected:      ");
  for (uptr i = 0; i < kShadowAlignment - tail_size; i++) s.AppendF(".. ");
  for (uptr i = 0; i < tail_size; i++) s.AppendF("%02x ", actual_expected[i]);
  s.AppendF("\n");
  s.AppendF("               ");
  for (uptr i = 0; i < kShadowAlignment - tail_size; i++) s.AppendF("   ");
  for (uptr i = 0; i < tail_size; i++)
    s.AppendF("%s ", actual_expected[i] != tail[i] ? "^^" : "  ");

  s.AppendF(
      "\nThis error occurs when a buffer overflow overwrites memory\n"
      "after a heap object, but within the %zd-byte granule, e.g.\n"
      "   char *x = new char[20];\n"
      "   x[25] = 42;\n"
      "%s does not detect such bugs in uninstrumented code at the time of "
      "write,"
      "\nbut can detect them at the time of free/delete.\n"
      "To disable this feature set HWASAN_OPTIONS=free_checks_tail_magic=0\n",
      kShadowAlignment, SanitizerToolName);
  Printf("%s", s.data());
  GetCurrentThread()->Announce();
  PrintTags(untagged_addr);
  MaybePrintAndroidHelpUrl();
  ReportErrorSummary(bug_type, stack);
}

class TagMismatchReport : public BaseReport {
 public:
  explicit TagMismatchReport(StackTrace *stack, uptr tagged_addr,
                             uptr access_size, bool is_store, bool fatal,
                             uptr *registers_frame)
      : BaseReport(stack, fatal, tagged_addr, access_size),
        is_store(is_store),
        registers_frame(registers_frame) {}
  ~TagMismatchReport();

 private:
  const bool is_store;
  const uptr *registers_frame;
};

TagMismatchReport::~TagMismatchReport() {
  Decorator d;
  // TODO: when possible, try to print heap-use-after-free, etc.
  const char *bug_type = "tag-mismatch";
  uptr pc = GetTopPc(stack);
  Printf("%s", d.Error());
  Report("ERROR: %s: %s on address %p at pc %p\n", SanitizerToolName, bug_type,
         untagged_addr, pc);

  Thread *t = GetCurrentThread();

  tag_t mem_tag = GetTagCopy(MemToShadow(untagged_addr + mismatch_offset));

  Printf("%s", d.Access());
  if (mem_tag && mem_tag < kShadowAlignment) {
    tag_t short_tag =
        GetShortTagCopy(MemToShadow(untagged_addr + mismatch_offset));
    Printf(
        "%s of size %zu at %p tags: %02x/%02x(%02x) (ptr/mem) in thread T%zd\n",
        is_store ? "WRITE" : "READ", access_size, untagged_addr, ptr_tag,
        mem_tag, short_tag, t->unique_id());
  } else {
    Printf("%s of size %zu at %p tags: %02x/%02x (ptr/mem) in thread T%zd\n",
           is_store ? "WRITE" : "READ", access_size, untagged_addr, ptr_tag,
           mem_tag, t->unique_id());
  }
  if (mismatch_offset)
    Printf("Invalid access starting at offset %zu\n", mismatch_offset);
  Printf("%s", d.Default());

  stack->Print();

  PrintAddressDescription();
  t->Announce();

  PrintTags(untagged_addr + mismatch_offset);

  if (registers_frame)
    ReportRegisters(registers_frame, pc);

  MaybePrintAndroidHelpUrl();
  ReportErrorSummary(bug_type, stack);
}
}  // namespace

void ReportInvalidFree(StackTrace *stack, uptr tagged_addr) {
  InvalidFreeReport R(stack, tagged_addr);
}

void ReportTailOverwritten(StackTrace *stack, uptr tagged_addr, uptr orig_size,
                           const u8 *expected) {
  TailOverwrittenReport R(stack, tagged_addr, orig_size, expected);
}

void ReportTagMismatch(StackTrace *stack, uptr tagged_addr, uptr access_size,
                       bool is_store, bool fatal, uptr *registers_frame) {
  TagMismatchReport R(stack, tagged_addr, access_size, is_store, fatal,
                      registers_frame);
}

// See the frame breakdown defined in __hwasan_tag_mismatch (from
// hwasan_tag_mismatch_{aarch64,riscv64}.S).
void ReportRegisters(const uptr *frame, uptr pc) {
  Printf("\nRegisters where the failure occurred (pc %p):\n", pc);

  // We explicitly print a single line (4 registers/line) each iteration to
  // reduce the amount of logcat error messages printed. Each Printf() will
  // result in a new logcat line, irrespective of whether a newline is present,
  // and so we wish to reduce the number of Printf() calls we have to make.
#if defined(__aarch64__)
  Printf("    x0  %016llx  x1  %016llx  x2  %016llx  x3  %016llx\n",
       frame[0], frame[1], frame[2], frame[3]);
#elif SANITIZER_RISCV64
  Printf("    sp  %016llx  x1  %016llx  x2  %016llx  x3  %016llx\n",
         reinterpret_cast<const u8 *>(frame) + 256, frame[1], frame[2],
         frame[3]);
#endif
  Printf("    x4  %016llx  x5  %016llx  x6  %016llx  x7  %016llx\n",
       frame[4], frame[5], frame[6], frame[7]);
  Printf("    x8  %016llx  x9  %016llx  x10 %016llx  x11 %016llx\n",
       frame[8], frame[9], frame[10], frame[11]);
  Printf("    x12 %016llx  x13 %016llx  x14 %016llx  x15 %016llx\n",
       frame[12], frame[13], frame[14], frame[15]);
  Printf("    x16 %016llx  x17 %016llx  x18 %016llx  x19 %016llx\n",
       frame[16], frame[17], frame[18], frame[19]);
  Printf("    x20 %016llx  x21 %016llx  x22 %016llx  x23 %016llx\n",
       frame[20], frame[21], frame[22], frame[23]);
  Printf("    x24 %016llx  x25 %016llx  x26 %016llx  x27 %016llx\n",
       frame[24], frame[25], frame[26], frame[27]);
  // hwasan_check* reduces the stack pointer by 256, then __hwasan_tag_mismatch
  // passes it to this function.
#if defined(__aarch64__)
  Printf("    x28 %016llx  x29 %016llx  x30 %016llx   sp %016llx\n", frame[28],
         frame[29], frame[30], reinterpret_cast<const u8 *>(frame) + 256);
#elif SANITIZER_RISCV64
  Printf("    x28 %016llx  x29 %016llx  x30 %016llx  x31 %016llx\n", frame[28],
         frame[29], frame[30], frame[31]);
#else
#endif
}

}  // namespace __hwasan

void __hwasan_set_error_report_callback(void (*callback)(const char *)) {
  __hwasan::ScopedReport::SetErrorReportCallback(callback);
}<|MERGE_RESOLUTION|>--- conflicted
+++ resolved
@@ -238,11 +238,7 @@
           found_local = true;
         }
         StackTracePrinter::GetOrInit()->RenderSourceLocation(
-<<<<<<< HEAD
-            &location, local.decl_file, local.decl_line, 0,
-=======
             &location, local.decl_file, local.decl_line, /* column= */ 0,
->>>>>>> 7c3b67d2
             common_flags()->symbolize_vs_style,
             common_flags()->strip_path_prefix);
         Printf("  %s in %s %s\n", local.name, local.function_name,
@@ -658,23 +654,19 @@
   if (candidate.heap.is_allocated) {
     uptr offset;
     const char *whence;
-    const char *cause;
     if (candidate.heap.begin <= untagged_addr &&
         untagged_addr < candidate.heap.end) {
       offset = untagged_addr - candidate.heap.begin;
       whence = "inside";
-      cause = "heap-use-after-free";
     } else if (candidate.after) {
       offset = untagged_addr - candidate.heap.end;
       whence = "after";
-      cause = "heap-buffer-overflow";
     } else {
       offset = candidate.heap.begin - untagged_addr;
       whence = "before";
-      cause = "heap-buffer-underflow";
     }
     Printf("%s", d.Error());
-    Printf("\nCause: %s\n", cause);
+    Printf("\nCause: heap-buffer-overflow\n");
     Printf("%s", d.Default());
     Printf("%s", d.Location());
     Printf("%p is located %zd bytes %s a %zd-byte region [%p,%p)\n",
