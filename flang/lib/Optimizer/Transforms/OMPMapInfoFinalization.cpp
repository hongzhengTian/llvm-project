//===- OMPMapInfoFinalization.cpp
//---------------------------------------------------===//
//
// Part of the LLVM Project, under the Apache License v2.0 with LLVM Exceptions.
// See https://llvm.org/LICENSE.txt for license information.
// SPDX-License-Identifier: Apache-2.0 WITH LLVM-exception
//
//===----------------------------------------------------------------------===//

//===----------------------------------------------------------------------===//
/// \file
/// An OpenMP dialect related pass for FIR/HLFIR which performs some
/// pre-processing of MapInfoOp's after the module has been lowered to
/// finalize them.
///
/// For example, it expands MapInfoOp's containing descriptor related
/// types (fir::BoxType's) into multiple MapInfoOp's containing the parent
/// descriptor and pointer member components for individual mapping,
/// treating the descriptor type as a record type for later lowering in the
/// OpenMP dialect.
///
/// The pass also adds MapInfoOp's that are members of a parent object but are
/// not directly used in the body of a target region to its BlockArgument list
/// to maintain consistency across all MapInfoOp's tied to a region directly or
/// indirectly via a parent object.
//===----------------------------------------------------------------------===//

#include "flang/Lower/Support/Utils.h"
#include "flang/Optimizer/Builder/FIRBuilder.h"
#include "flang/Optimizer/Dialect/FIRType.h"
#include "flang/Optimizer/Dialect/Support/KindMapping.h"
#include "flang/Optimizer/Transforms/Passes.h"
#include "mlir/Dialect/Func/IR/FuncOps.h"
#include "mlir/Dialect/OpenMP/OpenMPDialect.h"
#include "mlir/IR/BuiltinDialect.h"
#include "mlir/IR/BuiltinOps.h"
#include "mlir/IR/Operation.h"
#include "mlir/IR/SymbolTable.h"
#include "mlir/Pass/Pass.h"
#include "mlir/Support/LLVM.h"
#include "llvm/ADT/SmallPtrSet.h"
#include "llvm/Frontend/OpenMP/OMPConstants.h"
#include <algorithm>
#include <cstddef>
#include <iterator>
#include <numeric>

namespace fir {
#define GEN_PASS_DEF_OMPMAPINFOFINALIZATIONPASS
#include "flang/Optimizer/Transforms/Passes.h.inc"
} // namespace fir

namespace {
class OMPMapInfoFinalizationPass
    : public fir::impl::OMPMapInfoFinalizationPassBase<
          OMPMapInfoFinalizationPass> {

  /// Small helper class tracking a members parent and its
  /// placement in the parents member list
  struct ParentAndPlacement {
    mlir::omp::MapInfoOp parent;
    size_t index;
  };

  /// getMemberUserList gathers all users of a particular MapInfoOp that are
  /// other MapInfoOp's and places them into the mapMemberUsers list, which
  /// records the map that the current argument MapInfoOp "op" is part of
  /// alongside the placement of "op" in the recorded users members list. The
  /// intent of the generated list is to find all MapInfoOp's that may be
  /// considered parents of the passed in "op" and in which it shows up in the
  /// member list, alongside collecting the placement information of "op" in its
  /// parents member list.
  void
  getMemberUserList(mlir::omp::MapInfoOp op,
                    llvm::SmallVectorImpl<ParentAndPlacement> &mapMemberUsers) {
    for (auto *users : op->getUsers())
      if (auto map = mlir::dyn_cast_if_present<mlir::omp::MapInfoOp>(users))
        for (size_t i = 0; i < map.getMembers().size(); ++i)
          if (map.getMembers()[i].getDefiningOp() == op)
            mapMemberUsers.push_back({map, i});
  }

  /// This function will expand a MapInfoOp's member indices back into a vector
  /// so that they can be trivially modified as unfortunately the attribute type
  /// that's used does not have modifiable fields at the moment (generally
  /// awkward to work with)
  void getMemberIndicesAsVectors(
      mlir::omp::MapInfoOp mapInfo,
      llvm::SmallVector<llvm::SmallVector<int32_t>> &indices) {
    size_t row = 0;
    size_t shapeX = mapInfo.getMembersIndexAttr().getShapedType().getShape()[0];
    size_t shapeJ = mapInfo.getMembersIndexAttr().getShapedType().getShape()[1];

    for (size_t i = 0; i < shapeX; ++i) {
      llvm::SmallVector<int32_t> vec;
      row = i * shapeJ;
      for (size_t j = 0; j < shapeJ; ++j) {
        vec.push_back(
            mapInfo.getMembersIndexAttr().getValues<int32_t>()[row + j]);
      }
      indices.push_back(vec);
    }
  }

  /// When provided a MapInfoOp containing a descriptor type that
  /// we must expand into multiple maps this function will extract
  /// the value from it and return it, in certain cases we must
  /// generate a new allocation to store into so that the
  /// fir::BoxOffsetOp we utilise to access the descriptor datas
  /// base address can be utilised.
  mlir::Value getDescriptorFromBoxMap(mlir::omp::MapInfoOp boxMap,
                                      fir::FirOpBuilder &builder) {
    mlir::Value descriptor = boxMap.getVarPtr();
    if (!fir::isTypeWithDescriptor(boxMap.getVarType()))
      if (auto addrOp = mlir::dyn_cast_if_present<fir::BoxAddrOp>(
              boxMap.getVarPtr().getDefiningOp()))
        descriptor = addrOp.getVal();

    // The fir::BoxOffsetOp only works with !fir.ref<!fir.box<...>> types, as
    // allowing it to access non-reference box operations can cause some
    // problematic SSA IR. However, in the case of assumed shape's the type
    // is not a !fir.ref, in these cases to retrieve the appropriate
    // !fir.ref<!fir.box<...>> to access the data we need to map we must
    // perform an alloca and then store to it and retrieve the data from the new
    // alloca.
    if (mlir::isa<fir::BaseBoxType>(descriptor.getType())) {
      mlir::OpBuilder::InsertPoint insPt = builder.saveInsertionPoint();
      mlir::Block *allocaBlock = builder.getAllocaBlock();
      mlir::Location loc = boxMap->getLoc();
      assert(allocaBlock && "No alloca block found for this top level op");
      builder.setInsertionPointToStart(allocaBlock);
      auto alloca = builder.create<fir::AllocaOp>(loc, descriptor.getType());
      builder.restoreInsertionPoint(insPt);
      builder.create<fir::StoreOp>(loc, descriptor, alloca);
      descriptor = alloca;
    }

    return descriptor;
  }

  /// Simple function that will generate a FIR operation accessing
  /// the descriptors base address (BoxOffsetOp) and then generate a
  /// MapInfoOp for it, the most important thing to note is that
  /// we normally move the bounds from the descriptor map onto the
  /// base address map.
  mlir::omp::MapInfoOp getBaseAddrMap(mlir::Value descriptor,
                                      mlir::OperandRange bounds,
                                      int64_t mapType,
                                      fir::FirOpBuilder &builder) {
    mlir::Location loc = descriptor.getLoc();
    mlir::Value baseAddrAddr = builder.create<fir::BoxOffsetOp>(
        loc, descriptor, fir::BoxFieldAttr::base_addr);

    // Member of the descriptor pointing at the allocated data
    return builder.create<mlir::omp::MapInfoOp>(
        loc, baseAddrAddr.getType(), descriptor,
        mlir::TypeAttr::get(llvm::cast<mlir::omp::PointerLikeType>(
                                fir::unwrapRefType(baseAddrAddr.getType()))
                                .getElementType()),
        baseAddrAddr, mlir::SmallVector<mlir::Value>{},
        mlir::DenseIntElementsAttr{}, bounds,
        builder.getIntegerAttr(builder.getIntegerType(64, false), mapType),
        builder.getAttr<mlir::omp::VariableCaptureKindAttr>(
            mlir::omp::VariableCaptureKind::ByRef),
        builder.getStringAttr("") /*name*/,
        builder.getBoolAttr(false) /*partial_map*/);
  }

  /// This function adjusts the member indices vector to include a new
  /// base address member, we take the position of the descriptor in
  /// the member indices list, which is the index data that the base
  /// addresses index will be based off of, as the base address is
  /// a member of the descriptor, we must also alter other members
  /// indices in the list to account for this new addition. This
  /// requires extending all members with -1's if the addition of
  /// the new base address has increased the member vector past the
  /// original size, as we must make sure all member indices are of
  /// the same length (think rectangle matrix) due to DenseIntElementsAttr
  /// requiring this. We also need to be aware that we are inserting
  /// into the middle of a member index vector in some cases (i.e.
  /// we could be accessing the member of a descriptor type with a
  /// subsequent map, so we must be sure to adjust any of these cases
  /// with the addition of the new base address index value).
  void adjustMemberIndices(
      llvm::SmallVector<llvm::SmallVector<int32_t>> &memberIndices,
      size_t memberIndex) {
    // Find if the descriptor member we are basing our new base address index
    // off of has a -1 somewhere, indicating an empty index already exists (due
    // to a larger sized member position elsewhere) which allows us to simplify
    // later steps a little
    auto baseAddrIndex = memberIndices[memberIndex];
    auto *iterPos = std::find(baseAddrIndex.begin(), baseAddrIndex.end(), -1);

<<<<<<< HEAD
    // If we aren't at the end, as we found a -1, we can simply modify the -1
    // to the base addresses index in the descriptor (which will always be the
    // first member in the descriptor, so 0). If not, then we're extending the
    // index list and have to push on a 0 and adjust the position to the new
    // end.
    if (iterPos != baseAddrIndex.end()) {
      *iterPos = 0;
    } else {
      baseAddrIndex.push_back(0);
      iterPos = baseAddrIndex.end();
    }

    auto isEqual = [](auto first1, auto last1, auto first2, auto last2) {
      int v1, v2;
      for (; first1 != last1; ++first1, ++first2) {
        v1 = (first1 == last1) ? -1 : *first1;
        v2 = (first2 == last2) ? -1 : *first2;

        if (!(v1 == v2))
          return false;
      }
      return true;
    };

    // If we find another member that is "derived/a member of" the descriptor
    // that is not the descriptor itself, we must insert a 0 for the new base
    // address we have just added for the descriptor into the list at the
    // appropriate position to maintain correctness of the positional/index data
    // for that member.
    size_t insertPosition = std::distance(baseAddrIndex.begin(), iterPos);
    for (size_t i = 0; i < memberIndices.size(); ++i) {
      if (isEqual(baseAddrIndex.begin(), iterPos, memberIndices[i].begin(),
                  memberIndices[i].end())) {
        if (i == memberIndex)
          continue;

        memberIndices[i].insert(
            std::next(memberIndices[i].begin(), insertPosition), 0);
      }
=======
    if (auto mapClauseOwner =
            llvm::dyn_cast<mlir::omp::MapClauseOwningOpInterface>(target)) {
      llvm::SmallVector<mlir::Value> newMapOps;
      mlir::OperandRange mapVarsArr = mapClauseOwner.getMapVars();

      for (size_t i = 0; i < mapVarsArr.size(); ++i) {
        if (mapVarsArr[i] == op) {
          // Push new implicit maps generated for the descriptor.
          newMapOps.push_back(baseAddr);

          // for TargetOp's which have IsolatedFromAbove we must align the
          // new additional map operand with an appropriate BlockArgument,
          // as the printing and later processing currently requires a 1:1
          // mapping of BlockArgs to MapInfoOp's at the same placement in
          // each array (BlockArgs and MapVars).
          if (auto targetOp = llvm::dyn_cast<mlir::omp::TargetOp>(target))
            targetOp.getRegion().insertArgument(i, baseAddr.getType(), loc);
        }
        newMapOps.push_back(mapVarsArr[i]);
      }
      mapClauseOwner.getMapVarsMutable().assign(newMapOps);
>>>>>>> a9c70b69
    }

    // Insert our newly created baseAddrIndex into the larger list of indices at
    // the correct location.
    memberIndices.insert(std::next(memberIndices.begin(), memberIndex + 1),
                         baseAddrIndex);
  }

  // Adjusts the descriptors map type based on the map type of the original
  // map type which will apply to the base address, the main alteration that
  // is done currently is appending OMP_MAP_TO in cases where we only have
  // OMP_MAP_FROM or an ALLOC (lack of flag). This is because we will
  // always need to map the descriptor to device (or at the very least it
  // seems to be the case currently with the current lowered IR), as without
  // the appropriate descriptor information on the device there is a risk
  // of the kernel IR requesting for various data that will not have been
  // copied to perform things like indexing, this can cause segfaults and
  // memory access errors. These alterations are only unapplicable to
  // target exit currently.
  unsigned long getDescriptorMapType(unsigned long mapTypeFlag,
                                     mlir::Operation *target) {
    auto newDescFlag = llvm::omp::OpenMPOffloadMappingFlags(mapTypeFlag);

    if ((llvm::isa_and_nonnull<mlir::omp::TargetDataOp>(target) ||
         llvm::isa_and_nonnull<mlir::omp::TargetOp>(target)) &&
        static_cast<
            std::underlying_type_t<llvm::omp::OpenMPOffloadMappingFlags>>(
            (newDescFlag &
             llvm::omp::OpenMPOffloadMappingFlags::OMP_MAP_FROM)) &&
        static_cast<
            std::underlying_type_t<llvm::omp::OpenMPOffloadMappingFlags>>(
            (newDescFlag & llvm::omp::OpenMPOffloadMappingFlags::OMP_MAP_TO) !=
            llvm::omp::OpenMPOffloadMappingFlags::OMP_MAP_TO))
      return static_cast<
          std::underlying_type_t<llvm::omp::OpenMPOffloadMappingFlags>>(
          newDescFlag | llvm::omp::OpenMPOffloadMappingFlags::OMP_MAP_TO);

    if ((llvm::isa_and_nonnull<mlir::omp::TargetDataOp>(target) ||
         llvm::isa_and_nonnull<mlir::omp::TargetEnterDataOp>(target)) &&
        mapTypeFlag == 0)
      return static_cast<
          std::underlying_type_t<llvm::omp::OpenMPOffloadMappingFlags>>(
          llvm::omp::OpenMPOffloadMappingFlags::OMP_MAP_TO);

    return mapTypeFlag;
  }

  mlir::omp::MapInfoOp genDescriptorMemberMaps(mlir::omp::MapInfoOp op,
                                               fir::FirOpBuilder &builder,
                                               mlir::Operation *target) {
    llvm::SmallVector<ParentAndPlacement> mapMemberUsers;
    getMemberUserList(op, mapMemberUsers);

    // TODO: map the addendum segment of the descriptor, similarly to the
    // base address/data pointer member.
    mlir::Value descriptor = getDescriptorFromBoxMap(op, builder);
    auto baseAddr = getBaseAddrMap(descriptor, op.getBounds(),
                                   op.getMapType().value(), builder);
    mlir::DenseIntElementsAttr newMembersAttr;
    mlir::SmallVector<mlir::Value> newMembers;
    llvm::SmallVector<llvm::SmallVector<int32_t>> memberIndices;
    if (!mapMemberUsers.empty() || !op.getMembers().empty())
      getMemberIndicesAsVectors(
          !mapMemberUsers.empty() ? mapMemberUsers[0].parent : op,
          memberIndices);

    // If the operation that we are expanding with a descriptor has a user
    // (parent), then we have to expand the parents member indices to reflect
    // the adjusted member indices for the base address insertion. However, if
    // it does not then we are expanding a MapInfoOp without any pre-existing
    // member information to now have one new member for the base address or we
    // are expanding a parent that is a descriptor and we have to adjust all of
    // it's members to reflect the insertion of the base address.
    if (!mapMemberUsers.empty()) {
      auto baseAddrIndex = memberIndices[mapMemberUsers[0].index];
      adjustMemberIndices(memberIndices, mapMemberUsers[0].index);
      llvm::SmallVector<mlir::Value> newMemberOps;
      mlir::OperandRange membersArr = mapMemberUsers[0].parent.getMembers();
      for (size_t i = 0; i < membersArr.size(); ++i) {
        newMemberOps.push_back(membersArr[i]);
        if (membersArr[i] == op)
          newMemberOps.push_back(baseAddr);
      }
      mapMemberUsers[0].parent.getMembersMutable().assign(newMemberOps);
      Fortran::lower::omp::fillMemberIndices(memberIndices);
      mapMemberUsers[0].parent.setMembersIndexAttr(
          Fortran::lower::omp::createDenseElementsAttrFromIndices(memberIndices,
                                                                  builder));
    } else {
      newMembers.push_back(baseAddr);
      if (!op.getMembers().empty()) {
        for (auto &indices : memberIndices)
          indices.insert(indices.begin(), 0);
        llvm::SmallVector<int> baseAddrIndex;
        baseAddrIndex.resize(memberIndices[0].size());
        std::fill(baseAddrIndex.begin(), baseAddrIndex.end(), -1);
        baseAddrIndex[0] = 0;
        memberIndices.insert(memberIndices.begin(), baseAddrIndex);
        Fortran::lower::omp::fillMemberIndices(memberIndices);
        newMembersAttr =
            Fortran::lower::omp::createDenseElementsAttrFromIndices(
                memberIndices, builder);
        newMembers.append(op.getMembers().begin(), op.getMembers().end());
      } else {
        newMembersAttr = mlir::DenseIntElementsAttr::get(
            mlir::VectorType::get(
                llvm::ArrayRef<int64_t>({1, 1}),
                mlir::IntegerType::get(builder.getContext(), 32)),
            llvm::ArrayRef<int32_t>({0}));
      }
    }

    mlir::omp::MapInfoOp newDescParentMapOp =
        builder.create<mlir::omp::MapInfoOp>(
            op->getLoc(), op.getResult().getType(), descriptor,
            mlir::TypeAttr::get(fir::unwrapRefType(descriptor.getType())),
            mlir::Value{}, newMembers, newMembersAttr /*members_index*/,
            mlir::SmallVector<mlir::Value>{},
            builder.getIntegerAttr(
                builder.getIntegerType(64, false),
                getDescriptorMapType(op.getMapType().value(), target)),
            op.getMapCaptureTypeAttr(), op.getNameAttr(),
            builder.getBoolAttr(false));
    op.replaceAllUsesWith(newDescParentMapOp.getResult());
    op->erase();
    return newDescParentMapOp;
  }

  // We add all mapped record members not directly used in the target region
  // to the block arguments in front of their parent and we place them into
  // the map operands list for consistency.
  //
  // These indirect uses (via accesses to their parent) will still be
  // mapped individually in most cases, and a parent mapping doesn't
  // guarantee the parent will be mapped in its totality, partial
  // mapping is common.
  //
  // For example:
  //    map(tofrom: x%y)
  //
  // Will generate a mapping for "x" (the parent) and "y" (the member).
  // The parent "x" will not be mapped, but the member "y" will.
  // However, we must have the parent as a BlockArg and MapOperand
  // in these cases, to maintain the correct uses within the region and
  // to help tracking that the member is part of a larger object.
  //
  // In the case of:
  //    map(tofrom: x%y, x%z)
  //
  // The parent member becomes more critical, as we perform a partial
  // structure mapping where we link the mapping of the members y
  // and z together via the parent x. We do this at a kernel argument
  // level in LLVM IR and not just MLIR, which is important to maintain
  // similarity to Clang and for the runtime to do the correct thing.
  // However, we still do not map the structure in its totality but
  // rather we generate an un-sized "binding" map entry for it.
  //
  // In the case of:
  //    map(tofrom: x, x%y, x%z)
  //
  // We do actually map the entirety of "x", so the explicit mapping of
  // x%y, x%z becomes unnecessary. It is redundant to write this from a
  // Fortran OpenMP perspective (although it is legal), as even if the
  // members were allocatables or pointers, we are mandated by the
  // specification to map these (and any recursive components) in their
  // entirety, which is different to the C++ equivalent, which requires
  // explicit mapping of these segments.
  void addImplicitMembersToTarget(mlir::omp::MapInfoOp op,
                                  fir::FirOpBuilder &builder,
                                  mlir::Operation *target) {
    auto mapClauseOwner =
        llvm::dyn_cast_if_present<mlir::omp::MapClauseOwningOpInterface>(
            target);
    if (!mapClauseOwner)
      return;

    llvm::SmallVector<mlir::Value> newMapOps;
    mlir::OperandRange mapVarsArr = mapClauseOwner.getMapVars();
    auto targetOp = llvm::dyn_cast<mlir::omp::TargetOp>(target);

    for (size_t i = 0; i < mapVarsArr.size(); ++i) {
      if (mapVarsArr[i] == op) {
        for (auto [j, mapMember] : llvm::enumerate(op.getMembers())) {
          newMapOps.push_back(mapMember);
          // for TargetOp's which have IsolatedFromAbove we must align the
          // new additional map operand with an appropriate BlockArgument,
          // as the printing and later processing currently requires a 1:1
          // mapping of BlockArgs to MapInfoOp's at the same placement in
          // each array (BlockArgs and MapVars).
          if (targetOp) {
            targetOp.getRegion().insertArgument(i + j, mapMember.getType(),
                                                targetOp->getLoc());
          }
        }
      }
      newMapOps.push_back(mapVarsArr[i]);
    }
    mapClauseOwner.getMapVarsMutable().assign(newMapOps);
  }

  // We retrieve the first user that is a Target operation, there
  // should only be one currently, every MapInfoOp can be tied to
  // at most 1 Target operation and at the minimum no operation,
  // this may change in the future with IR cleanups/modifications
  // in which case this pass will need updated to support cases
  // where a map can have more than one user and more than one of
  // those users can be a Target operation. For now, we simply
  // return the first target operation encountered, which may
  // be on the parent MapInfoOp in the case of a member mapping
  // in which case we must traverse the MapInfoOp chain until we
  // find the first TargetOp user.
  mlir::Operation *getFirstTargetUser(mlir::omp::MapInfoOp mapOp) {
    for (auto *user : mapOp->getUsers()) {
      if (llvm::isa<mlir::omp::TargetOp>(user) ||
          llvm::isa<mlir::omp::TargetDataOp>(user) ||
          llvm::isa<mlir::omp::TargetEnterDataOp>(user) ||
          llvm::isa<mlir::omp::TargetExitDataOp>(user) ||
          llvm::isa<mlir::omp::TargetUpdateOp>(user))
        return user;

      if (auto mapUser = llvm::dyn_cast_if_present<mlir::omp::MapInfoOp>(user))
        return getFirstTargetUser(mapUser);
    }

    return nullptr;
  }

  // This pass executes on omp::MapInfoOp's containing descriptor based types
  // (allocatables, pointers, assumed shape etc.) and expanding them into
  // multiple omp::MapInfoOp's for each pointer member contained within the
  // descriptor.
  //
  // From the perspective of the MLIR pass manager this runs on the top level
  // operation (usually function) containing the MapInfoOp because this pass
  // will mutate siblings of MapInfoOp.
  void runOnOperation() override {
    mlir::ModuleOp module =
        mlir::dyn_cast_or_null<mlir::ModuleOp>(getOperation());
    if (!module)
      module = getOperation()->getParentOfType<mlir::ModuleOp>();
    fir::KindMapping kindMap = fir::getKindMapping(module);
    fir::FirOpBuilder builder{module, std::move(kindMap)};

    getOperation()->walk([&](mlir::omp::MapInfoOp op) {
      // TODO: Currently only supports a single user for the MapInfoOp, this
      // is fine for the moment as the Fortran frontend will generate a
      // new MapInfoOp with at most one user currently, in the case of
      // members of other objects like derived types, the user would be the
      // parent, in cases where it's a regular non-member map the user would
      // be the target operation it is being mapped by.
      //
      // However, when/if we optimise/cleanup the IR we will have to extend
      // this pass to support multiple users, as I would imagine we may wish
      // to have a map be re-used by multiple users (e.g. across multiple
      // targets that map the variable and have identical map properties)
      assert(llvm::hasSingleElement(op->getUsers()) &&
             "OMPMapInfoFinalization currently only supports single users "
             "of a MapInfoOp");

      if (fir::isTypeWithDescriptor(op.getVarType()) ||
          mlir::isa_and_present<fir::BoxAddrOp>(
              op.getVarPtr().getDefiningOp())) {
        builder.setInsertionPoint(op);
        genDescriptorMemberMaps(op, builder, getFirstTargetUser(op));
      }
    });

    // Wait until after we have generated all of our maps to add them onto
    // the targets block arguments, simplifying the process as no need to
    // avoid accidental duplicate additions
    getOperation()->walk([&](mlir::omp::MapInfoOp op) {
      addImplicitMembersToTarget(op, builder, getFirstTargetUser(op));
    });
  }
};

} // namespace<|MERGE_RESOLUTION|>--- conflicted
+++ resolved
@@ -25,7 +25,6 @@
 /// indirectly via a parent object.
 //===----------------------------------------------------------------------===//
 
-#include "flang/Lower/Support/Utils.h"
 #include "flang/Optimizer/Builder/FIRBuilder.h"
 #include "flang/Optimizer/Dialect/FIRType.h"
 #include "flang/Optimizer/Dialect/Support/KindMapping.h"
@@ -54,8 +53,7 @@
 class OMPMapInfoFinalizationPass
     : public fir::impl::OMPMapInfoFinalizationPassBase<
           OMPMapInfoFinalizationPass> {
-
-  /// Small helper class tracking a members parent and its
+  /// Helper class tracking a members parent and its
   /// placement in the parents member list
   struct ParentAndPlacement {
     mlir::omp::MapInfoOp parent;
@@ -75,9 +73,22 @@
                     llvm::SmallVectorImpl<ParentAndPlacement> &mapMemberUsers) {
     for (auto *users : op->getUsers())
       if (auto map = mlir::dyn_cast_if_present<mlir::omp::MapInfoOp>(users))
-        for (size_t i = 0; i < map.getMembers().size(); ++i)
-          if (map.getMembers()[i].getDefiningOp() == op)
+        for (auto [i, mapMember] : llvm::enumerate(map.getMembers()))
+          if (mapMember.getDefiningOp() == op)
             mapMemberUsers.push_back({map, i});
+  }
+
+  /// Returns the integer numbers contained within the mlir::Attributes within
+  /// the values array.
+  llvm::SmallVector<int64_t>
+  getAsIntegers(llvm::ArrayRef<mlir::Attribute> values) {
+    llvm::SmallVector<int64_t> ints;
+    ints.reserve(values.size());
+    llvm::transform(values, std::back_inserter(ints),
+                    [](mlir::Attribute value) {
+                      return mlir::cast<mlir::IntegerAttr>(value).getInt();
+                    });
+    return ints;
   }
 
   /// This function will expand a MapInfoOp's member indices back into a vector
@@ -86,19 +97,11 @@
   /// awkward to work with)
   void getMemberIndicesAsVectors(
       mlir::omp::MapInfoOp mapInfo,
-      llvm::SmallVector<llvm::SmallVector<int32_t>> &indices) {
-    size_t row = 0;
-    size_t shapeX = mapInfo.getMembersIndexAttr().getShapedType().getShape()[0];
-    size_t shapeJ = mapInfo.getMembersIndexAttr().getShapedType().getShape()[1];
-
-    for (size_t i = 0; i < shapeX; ++i) {
-      llvm::SmallVector<int32_t> vec;
-      row = i * shapeJ;
-      for (size_t j = 0; j < shapeJ; ++j) {
-        vec.push_back(
-            mapInfo.getMembersIndexAttr().getValues<int32_t>()[row + j]);
-      }
-      indices.push_back(vec);
+      llvm::SmallVector<llvm::SmallVector<int64_t>> &indices) {
+    indices.reserve(mapInfo.getMembersIndexAttr().getValue().size());
+    for (auto v : mapInfo.getMembersIndexAttr().getValue()) {
+      auto memberIndex = mlir::cast<mlir::ArrayAttr>(v);
+      indices.push_back(getAsIntegers(memberIndex.getValue()));
     }
   }
 
@@ -157,13 +160,13 @@
         mlir::TypeAttr::get(llvm::cast<mlir::omp::PointerLikeType>(
                                 fir::unwrapRefType(baseAddrAddr.getType()))
                                 .getElementType()),
-        baseAddrAddr, mlir::SmallVector<mlir::Value>{},
-        mlir::DenseIntElementsAttr{}, bounds,
+        baseAddrAddr, /*members=*/mlir::SmallVector<mlir::Value>{},
+        /*membersIndex=*/mlir::ArrayAttr{}, bounds,
         builder.getIntegerAttr(builder.getIntegerType(64, false), mapType),
         builder.getAttr<mlir::omp::VariableCaptureKindAttr>(
             mlir::omp::VariableCaptureKind::ByRef),
-        builder.getStringAttr("") /*name*/,
-        builder.getBoolAttr(false) /*partial_map*/);
+        /*name=*/builder.getStringAttr(""),
+        /*partial_map=*/builder.getBoolAttr(false));
   }
 
   /// This function adjusts the member indices vector to include a new
@@ -172,88 +175,31 @@
   /// addresses index will be based off of, as the base address is
   /// a member of the descriptor, we must also alter other members
   /// indices in the list to account for this new addition. This
-  /// requires extending all members with -1's if the addition of
-  /// the new base address has increased the member vector past the
-  /// original size, as we must make sure all member indices are of
-  /// the same length (think rectangle matrix) due to DenseIntElementsAttr
-  /// requiring this. We also need to be aware that we are inserting
-  /// into the middle of a member index vector in some cases (i.e.
-  /// we could be accessing the member of a descriptor type with a
-  /// subsequent map, so we must be sure to adjust any of these cases
-  /// with the addition of the new base address index value).
+  /// requires inserting into the middle of a member index vector
+  /// in some cases (i.e. we could be accessing the member of a
+  /// descriptor type with a subsequent map, so we must be sure to
+  /// adjust any of these cases with the addition of the new base
+  /// address index value).
   void adjustMemberIndices(
-      llvm::SmallVector<llvm::SmallVector<int32_t>> &memberIndices,
+      llvm::SmallVector<llvm::SmallVector<int64_t>> &memberIndices,
       size_t memberIndex) {
-    // Find if the descriptor member we are basing our new base address index
-    // off of has a -1 somewhere, indicating an empty index already exists (due
-    // to a larger sized member position elsewhere) which allows us to simplify
-    // later steps a little
-    auto baseAddrIndex = memberIndices[memberIndex];
-    auto *iterPos = std::find(baseAddrIndex.begin(), baseAddrIndex.end(), -1);
-
-<<<<<<< HEAD
-    // If we aren't at the end, as we found a -1, we can simply modify the -1
-    // to the base addresses index in the descriptor (which will always be the
-    // first member in the descriptor, so 0). If not, then we're extending the
-    // index list and have to push on a 0 and adjust the position to the new
-    // end.
-    if (iterPos != baseAddrIndex.end()) {
-      *iterPos = 0;
-    } else {
-      baseAddrIndex.push_back(0);
-      iterPos = baseAddrIndex.end();
-    }
-
-    auto isEqual = [](auto first1, auto last1, auto first2, auto last2) {
-      int v1, v2;
-      for (; first1 != last1; ++first1, ++first2) {
-        v1 = (first1 == last1) ? -1 : *first1;
-        v2 = (first2 == last2) ? -1 : *first2;
-
-        if (!(v1 == v2))
-          return false;
-      }
-      return true;
-    };
+    llvm::SmallVector<int64_t> baseAddrIndex = memberIndices[memberIndex];
+    baseAddrIndex.push_back(0);
 
     // If we find another member that is "derived/a member of" the descriptor
     // that is not the descriptor itself, we must insert a 0 for the new base
     // address we have just added for the descriptor into the list at the
     // appropriate position to maintain correctness of the positional/index data
     // for that member.
-    size_t insertPosition = std::distance(baseAddrIndex.begin(), iterPos);
+    size_t insertPosition =
+        std::distance(baseAddrIndex.begin(), std::prev(baseAddrIndex.end()));
     for (size_t i = 0; i < memberIndices.size(); ++i) {
-      if (isEqual(baseAddrIndex.begin(), iterPos, memberIndices[i].begin(),
-                  memberIndices[i].end())) {
-        if (i == memberIndex)
-          continue;
-
+      if (memberIndices[i].size() > insertPosition &&
+          std::equal(baseAddrIndex.begin(), std::prev(baseAddrIndex.end()),
+                     memberIndices[i].begin())) {
         memberIndices[i].insert(
             std::next(memberIndices[i].begin(), insertPosition), 0);
       }
-=======
-    if (auto mapClauseOwner =
-            llvm::dyn_cast<mlir::omp::MapClauseOwningOpInterface>(target)) {
-      llvm::SmallVector<mlir::Value> newMapOps;
-      mlir::OperandRange mapVarsArr = mapClauseOwner.getMapVars();
-
-      for (size_t i = 0; i < mapVarsArr.size(); ++i) {
-        if (mapVarsArr[i] == op) {
-          // Push new implicit maps generated for the descriptor.
-          newMapOps.push_back(baseAddr);
-
-          // for TargetOp's which have IsolatedFromAbove we must align the
-          // new additional map operand with an appropriate BlockArgument,
-          // as the printing and later processing currently requires a 1:1
-          // mapping of BlockArgs to MapInfoOp's at the same placement in
-          // each array (BlockArgs and MapVars).
-          if (auto targetOp = llvm::dyn_cast<mlir::omp::TargetOp>(target))
-            targetOp.getRegion().insertArgument(i, baseAddr.getType(), loc);
-        }
-        newMapOps.push_back(mapVarsArr[i]);
-      }
-      mapClauseOwner.getMapVarsMutable().assign(newMapOps);
->>>>>>> a9c70b69
     }
 
     // Insert our newly created baseAddrIndex into the larger list of indices at
@@ -262,43 +208,42 @@
                          baseAddrIndex);
   }
 
-  // Adjusts the descriptors map type based on the map type of the original
-  // map type which will apply to the base address, the main alteration that
-  // is done currently is appending OMP_MAP_TO in cases where we only have
-  // OMP_MAP_FROM or an ALLOC (lack of flag). This is because we will
-  // always need to map the descriptor to device (or at the very least it
-  // seems to be the case currently with the current lowered IR), as without
-  // the appropriate descriptor information on the device there is a risk
-  // of the kernel IR requesting for various data that will not have been
-  // copied to perform things like indexing, this can cause segfaults and
-  // memory access errors. These alterations are only unapplicable to
-  // target exit currently.
+  /// Adjusts the descriptors map type the main alteration that is done
+  /// currently is transforming the map type to OMP_MAP_TO where possible.
+  // This is because we will always need to map the descriptor to device
+  /// (or at the very least it seems to be the case currently with the
+  /// current lowered kernel IR), as without the appropriate descriptor
+  /// information on the device there is a risk of the kernel IR
+  /// requesting for various data that will not have been copied to
+  /// perform things like indexing, this can cause segfaults and
+  /// memory access errors. However, we do not need this data mapped
+  /// back to the host from the device, as we cannot alter the data
+  /// via resizing or deletion on the device, this is specified in the
+  /// OpenMP specification, so discarding any descriptor alterations via
+  /// no map back is reasonable (and required for certain segments
+  /// of descriptor data like the type descriptor that are global
+  /// constants). This alteration is only unapplicable to
+  /// target exit and target update currently, and that's due to
+  /// target exit not allowing To mappings, and target update not
+  /// allowing both to and from simultaneously. We currently try
+  /// to maintain the implicit flag where neccesary, although, it
+  /// does not seem strictly required.
   unsigned long getDescriptorMapType(unsigned long mapTypeFlag,
                                      mlir::Operation *target) {
-    auto newDescFlag = llvm::omp::OpenMPOffloadMappingFlags(mapTypeFlag);
-
-    if ((llvm::isa_and_nonnull<mlir::omp::TargetDataOp>(target) ||
-         llvm::isa_and_nonnull<mlir::omp::TargetOp>(target)) &&
-        static_cast<
-            std::underlying_type_t<llvm::omp::OpenMPOffloadMappingFlags>>(
-            (newDescFlag &
-             llvm::omp::OpenMPOffloadMappingFlags::OMP_MAP_FROM)) &&
-        static_cast<
-            std::underlying_type_t<llvm::omp::OpenMPOffloadMappingFlags>>(
-            (newDescFlag & llvm::omp::OpenMPOffloadMappingFlags::OMP_MAP_TO) !=
-            llvm::omp::OpenMPOffloadMappingFlags::OMP_MAP_TO))
-      return static_cast<
-          std::underlying_type_t<llvm::omp::OpenMPOffloadMappingFlags>>(
-          newDescFlag | llvm::omp::OpenMPOffloadMappingFlags::OMP_MAP_TO);
-
-    if ((llvm::isa_and_nonnull<mlir::omp::TargetDataOp>(target) ||
-         llvm::isa_and_nonnull<mlir::omp::TargetEnterDataOp>(target)) &&
-        mapTypeFlag == 0)
-      return static_cast<
-          std::underlying_type_t<llvm::omp::OpenMPOffloadMappingFlags>>(
-          llvm::omp::OpenMPOffloadMappingFlags::OMP_MAP_TO);
-
-    return mapTypeFlag;
+    if (llvm::isa_and_nonnull<mlir::omp::TargetExitDataOp>(target) ||
+        llvm::isa_and_nonnull<mlir::omp::TargetUpdateOp>(target))
+      return mapTypeFlag;
+
+    bool hasImplicitMap =
+        (llvm::omp::OpenMPOffloadMappingFlags(mapTypeFlag) &
+         llvm::omp::OpenMPOffloadMappingFlags::OMP_MAP_IMPLICIT) ==
+        llvm::omp::OpenMPOffloadMappingFlags::OMP_MAP_IMPLICIT;
+
+    return llvm::to_underlying(
+        hasImplicitMap
+            ? llvm::omp::OpenMPOffloadMappingFlags::OMP_MAP_TO |
+                  llvm::omp::OpenMPOffloadMappingFlags::OMP_MAP_IMPLICIT
+            : llvm::omp::OpenMPOffloadMappingFlags::OMP_MAP_TO);
   }
 
   mlir::omp::MapInfoOp genDescriptorMemberMaps(mlir::omp::MapInfoOp op,
@@ -311,10 +256,11 @@
     // base address/data pointer member.
     mlir::Value descriptor = getDescriptorFromBoxMap(op, builder);
     auto baseAddr = getBaseAddrMap(descriptor, op.getBounds(),
-                                   op.getMapType().value(), builder);
-    mlir::DenseIntElementsAttr newMembersAttr;
+                                   op.getMapType().value_or(0), builder);
+    mlir::ArrayAttr newMembersAttr;
     mlir::SmallVector<mlir::Value> newMembers;
-    llvm::SmallVector<llvm::SmallVector<int32_t>> memberIndices;
+    llvm::SmallVector<llvm::SmallVector<int64_t>> memberIndices;
+
     if (!mapMemberUsers.empty() || !op.getMembers().empty())
       getMemberIndicesAsVectors(
           !mapMemberUsers.empty() ? mapMemberUsers[0].parent : op,
@@ -328,41 +274,34 @@
     // are expanding a parent that is a descriptor and we have to adjust all of
     // it's members to reflect the insertion of the base address.
     if (!mapMemberUsers.empty()) {
-      auto baseAddrIndex = memberIndices[mapMemberUsers[0].index];
-      adjustMemberIndices(memberIndices, mapMemberUsers[0].index);
+      // Currently, there should only be one user per map when this pass
+      // is executed, either a parent map, holding the current map in its
+      // member list, or a target operation that holds a map clause. This
+      // may change in the future if we aim to refactor the MLIR for map
+      // clauses to allow sharing of duplicate maps across target
+      // operations.
+      ParentAndPlacement mapUser = mapMemberUsers[0];
+      adjustMemberIndices(memberIndices, mapUser.index);
       llvm::SmallVector<mlir::Value> newMemberOps;
-      mlir::OperandRange membersArr = mapMemberUsers[0].parent.getMembers();
-      for (size_t i = 0; i < membersArr.size(); ++i) {
-        newMemberOps.push_back(membersArr[i]);
-        if (membersArr[i] == op)
+      for (auto v : mapUser.parent.getMembers()) {
+        newMemberOps.push_back(v);
+        if (v == op)
           newMemberOps.push_back(baseAddr);
       }
-      mapMemberUsers[0].parent.getMembersMutable().assign(newMemberOps);
-      Fortran::lower::omp::fillMemberIndices(memberIndices);
-      mapMemberUsers[0].parent.setMembersIndexAttr(
-          Fortran::lower::omp::createDenseElementsAttrFromIndices(memberIndices,
-                                                                  builder));
+      mapUser.parent.getMembersMutable().assign(newMemberOps);
+      mapUser.parent.setMembersIndexAttr(
+          builder.create2DIntegerArrayAttr(memberIndices));
     } else {
       newMembers.push_back(baseAddr);
       if (!op.getMembers().empty()) {
         for (auto &indices : memberIndices)
           indices.insert(indices.begin(), 0);
-        llvm::SmallVector<int> baseAddrIndex;
-        baseAddrIndex.resize(memberIndices[0].size());
-        std::fill(baseAddrIndex.begin(), baseAddrIndex.end(), -1);
-        baseAddrIndex[0] = 0;
-        memberIndices.insert(memberIndices.begin(), baseAddrIndex);
-        Fortran::lower::omp::fillMemberIndices(memberIndices);
-        newMembersAttr =
-            Fortran::lower::omp::createDenseElementsAttrFromIndices(
-                memberIndices, builder);
+        memberIndices.insert(memberIndices.begin(), {0});
+        newMembersAttr = builder.create2DIntegerArrayAttr(memberIndices);
         newMembers.append(op.getMembers().begin(), op.getMembers().end());
       } else {
-        newMembersAttr = mlir::DenseIntElementsAttr::get(
-            mlir::VectorType::get(
-                llvm::ArrayRef<int64_t>({1, 1}),
-                mlir::IntegerType::get(builder.getContext(), 32)),
-            llvm::ArrayRef<int32_t>({0}));
+        llvm::SmallVector<llvm::SmallVector<int64_t>> memberIdx = {{0}};
+        newMembersAttr = builder.create2DIntegerArrayAttr(memberIdx);
       }
     }
 
@@ -370,13 +309,13 @@
         builder.create<mlir::omp::MapInfoOp>(
             op->getLoc(), op.getResult().getType(), descriptor,
             mlir::TypeAttr::get(fir::unwrapRefType(descriptor.getType())),
-            mlir::Value{}, newMembers, newMembersAttr /*members_index*/,
-            mlir::SmallVector<mlir::Value>{},
+            /*varPtrPtr=*/mlir::Value{}, newMembers, newMembersAttr,
+            /*bounds=*/mlir::SmallVector<mlir::Value>{},
             builder.getIntegerAttr(
                 builder.getIntegerType(64, false),
-                getDescriptorMapType(op.getMapType().value(), target)),
+                getDescriptorMapType(op.getMapType().value_or(0), target)),
             op.getMapCaptureTypeAttr(), op.getNameAttr(),
-            builder.getBoolAttr(false));
+            /*partial_map=*/builder.getBoolAttr(false));
     op.replaceAllUsesWith(newDescParentMapOp.getResult());
     op->erase();
     return newDescParentMapOp;
@@ -467,11 +406,9 @@
   // find the first TargetOp user.
   mlir::Operation *getFirstTargetUser(mlir::omp::MapInfoOp mapOp) {
     for (auto *user : mapOp->getUsers()) {
-      if (llvm::isa<mlir::omp::TargetOp>(user) ||
-          llvm::isa<mlir::omp::TargetDataOp>(user) ||
-          llvm::isa<mlir::omp::TargetEnterDataOp>(user) ||
-          llvm::isa<mlir::omp::TargetExitDataOp>(user) ||
-          llvm::isa<mlir::omp::TargetUpdateOp>(user))
+      if (llvm::isa<mlir::omp::TargetOp, mlir::omp::TargetDataOp,
+                    mlir::omp::TargetUpdateOp, mlir::omp::TargetExitDataOp,
+                    mlir::omp::TargetEnterDataOp>(user))
         return user;
 
       if (auto mapUser = llvm::dyn_cast_if_present<mlir::omp::MapInfoOp>(user))
