--- conflicted
+++ resolved
@@ -97,6 +97,7 @@
     LineClassification(Kind k, std::size_t po = 0, const char *s = nullptr)
         : kind{k}, payloadOffset{po}, sentinel{s} {}
     LineClassification(LineClassification &&) = default;
+    LineClassification &operator=(LineClassification &&) = default;
     Kind kind;
     std::size_t payloadOffset; // byte offset of content
     const char *sentinel; // if it's a compiler directive
@@ -120,6 +121,7 @@
     parenthesisNesting_ = 0;
     continuationLines_ = 0;
     isPossibleMacroCall_ = false;
+    disableSourceContinuation_ = false;
   }
 
   Provenance GetProvenance(const char *sourceChar) const {
@@ -195,6 +197,8 @@
   std::optional<LineClassification> IsFreeFormCompilerDirectiveLine(
       const char *) const;
   LineClassification ClassifyLine(const char *) const;
+  LineClassification ClassifyLine(
+      TokenSequence &, Provenance newlineProvenance) const;
   void SourceFormChange(std::string &&);
   bool CompilerDirectiveContinuation(TokenSequence &, const char *sentinel);
   bool SourceLineContinuation(TokenSequence &);
@@ -213,12 +217,8 @@
   int prescannerNesting_{0};
   int continuationLines_{0};
   bool isPossibleMacroCall_{false};
-<<<<<<< HEAD
-  bool afterIncludeDirective_{false};
-=======
   bool afterPreprocessingDirective_{false};
   bool disableSourceContinuation_{false};
->>>>>>> 4ae23bcc
 
   Provenance startProvenance_;
   const char *start_{nullptr}; // beginning of current source file content
@@ -250,6 +250,8 @@
   bool omitNewline_{false};
   bool skipLeadingAmpersand_{false};
 
+  const std::size_t firstCookedCharacterOffset_{cooked_.BufferedBytes()};
+
   const Provenance spaceProvenance_{
       allSources_.CompilerInsertionProvenance(' ')};
   const Provenance backslashProvenance_{
