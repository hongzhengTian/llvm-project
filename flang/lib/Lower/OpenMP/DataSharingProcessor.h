//===-- Lower/OpenMP/DataSharingProcessor.h ---------------------*- C++ -*-===//
//
// Part of the LLVM Project, under the Apache License v2.0 with LLVM Exceptions.
// See https://llvm.org/LICENSE.txt for license information.
// SPDX-License-Identifier: Apache-2.0 WITH LLVM-exception
//
//===----------------------------------------------------------------------===//
//
// Coding style: https://mlir.llvm.org/getting_started/DeveloperGuide/
//
//===----------------------------------------------------------------------===//
#ifndef FORTRAN_LOWER_DATASHARINGPROCESSOR_H
#define FORTRAN_LOWER_DATASHARINGPROCESSOR_H

#include "Clauses.h"
#include "flang/Lower/AbstractConverter.h"
#include "flang/Lower/OpenMP.h"
#include "flang/Optimizer/Builder/FIRBuilder.h"
#include "flang/Parser/parse-tree.h"
#include "flang/Semantics/symbol.h"
#include "mlir/Dialect/OpenMP/OpenMPDialect.h"

namespace mlir {
namespace omp {
struct PrivateClauseOps;
} // namespace omp
} // namespace mlir

namespace Fortran {
namespace lower {
namespace omp {

class DataSharingProcessor {
private:
  bool hasLastPrivateOp;
  mlir::OpBuilder::InsertPoint lastPrivIP;
  mlir::OpBuilder::InsertPoint insPt;
  mlir::Value loopIV;
  // Symbols in private, firstprivate, and/or lastprivate clauses.
<<<<<<< HEAD
  llvm::SetVector<const semantics::Symbol *> explicitlyPrivatizedSymbols;
  llvm::SetVector<const semantics::Symbol *> defaultSymbols;
  llvm::SetVector<const semantics::Symbol *> implicitSymbols;
  llvm::SetVector<const semantics::Symbol *> preDeterminedSymbols;
  llvm::SetVector<const semantics::Symbol *> allPrivatizedSymbols;

=======
  llvm::SetVector<const semantics::Symbol *> privatizedSymbols;
  llvm::SetVector<const semantics::Symbol *> defaultSymbols;
  llvm::SetVector<const semantics::Symbol *> implicitSymbols;
>>>>>>> 97025bd9
  llvm::DenseMap<const semantics::Symbol *, mlir::omp::PrivateClauseOp>
      symToPrivatizer;
  lower::AbstractConverter &converter;
  semantics::SemanticsContext &semaCtx;
  fir::FirOpBuilder &firOpBuilder;
  omp::List<omp::Clause> clauses;
  lower::pft::Evaluation &eval;
<<<<<<< HEAD
  bool shouldCollectPreDeterminedSymbols;
=======
>>>>>>> 97025bd9
  bool useDelayedPrivatization;
  lower::SymMap *symTable;

  bool needBarrier();
  void collectSymbols(semantics::Symbol::Flag flag,
                      llvm::SetVector<const semantics::Symbol *> &symbols);
  void collectSymbolsInNestedRegions(
      lower::pft::Evaluation &eval, semantics::Symbol::Flag flag,
      llvm::SetVector<const semantics::Symbol *> &symbolsInNestedRegions);
  void collectOmpObjectListSymbol(
      const omp::ObjectList &objects,
      llvm::SetVector<const semantics::Symbol *> &symbolSet);
  void collectSymbolsForPrivatization();
  void insertBarrier();
  void collectDefaultSymbols();
  void collectImplicitSymbols();
<<<<<<< HEAD
  void collectPreDeterminedSymbols();
=======
>>>>>>> 97025bd9
  void privatize(mlir::omp::PrivateClauseOps *clauseOps,
                 llvm::SmallVectorImpl<const semantics::Symbol *> *privateSyms);
  void defaultPrivatize(
      mlir::omp::PrivateClauseOps *clauseOps,
      llvm::SmallVectorImpl<const semantics::Symbol *> *privateSyms);
  void implicitPrivatize(
      mlir::omp::PrivateClauseOps *clauseOps,
      llvm::SmallVectorImpl<const semantics::Symbol *> *privateSyms);
  void
  doPrivatize(const semantics::Symbol *sym,
              mlir::omp::PrivateClauseOps *clauseOps,
              llvm::SmallVectorImpl<const semantics::Symbol *> *privateSyms);
  void copyLastPrivatize(mlir::Operation *op);
  void insertLastPrivateCompare(mlir::Operation *op);
  void cloneSymbol(const semantics::Symbol *sym);
  void
  copyFirstPrivateSymbol(const semantics::Symbol *sym,
                         mlir::OpBuilder::InsertPoint *copyAssignIP = nullptr);
  void copyLastPrivateSymbol(const semantics::Symbol *sym,
                             mlir::OpBuilder::InsertPoint *lastPrivIP);
  void insertDeallocs();

public:
  DataSharingProcessor(lower::AbstractConverter &converter,
                       semantics::SemanticsContext &semaCtx,
                       const List<Clause> &clauses,
                       lower::pft::Evaluation &eval,
<<<<<<< HEAD
                       bool shouldCollectPreDeterminedSymbols,
=======
>>>>>>> 97025bd9
                       bool useDelayedPrivatization = false,
                       lower::SymMap *symTable = nullptr)
      : hasLastPrivateOp(false), converter(converter), semaCtx(semaCtx),
        firOpBuilder(converter.getFirOpBuilder()), clauses(clauses), eval(eval),
        shouldCollectPreDeterminedSymbols(shouldCollectPreDeterminedSymbols),
        useDelayedPrivatization(useDelayedPrivatization), symTable(symTable) {}

  // Privatisation is split into two steps.
  // Step1 performs cloning of all privatisation clauses and copying for
  // firstprivates. Step1 is performed at the place where process/processStep1
  // is called. This is usually inside the Operation corresponding to the OpenMP
  // construct, for looping constructs this is just before the Operation. The
  // split into two steps was performed basically to be able to call
  // privatisation for looping constructs before the operation is created since
  // the bounds of the MLIR OpenMP operation can be privatised.
  // Step2 performs the copying for lastprivates and requires knowledge of the
  // MLIR operation to insert the last private update. Step2 adds
  // dealocation code as well.
  void processStep1(
      mlir::omp::PrivateClauseOps *clauseOps = nullptr,
      llvm::SmallVectorImpl<const semantics::Symbol *> *privateSyms = nullptr);
  void processStep2(mlir::Operation *op, bool isLoop);

  void setLoopIV(mlir::Value iv) {
    assert(!loopIV && "Loop iteration variable already set");
    loopIV = iv;
  }
};

} // namespace omp
} // namespace lower
} // namespace Fortran

#endif // FORTRAN_LOWER_DATASHARINGPROCESSOR_H<|MERGE_RESOLUTION|>--- conflicted
+++ resolved
@@ -37,18 +37,9 @@
   mlir::OpBuilder::InsertPoint insPt;
   mlir::Value loopIV;
   // Symbols in private, firstprivate, and/or lastprivate clauses.
-<<<<<<< HEAD
-  llvm::SetVector<const semantics::Symbol *> explicitlyPrivatizedSymbols;
-  llvm::SetVector<const semantics::Symbol *> defaultSymbols;
-  llvm::SetVector<const semantics::Symbol *> implicitSymbols;
-  llvm::SetVector<const semantics::Symbol *> preDeterminedSymbols;
-  llvm::SetVector<const semantics::Symbol *> allPrivatizedSymbols;
-
-=======
   llvm::SetVector<const semantics::Symbol *> privatizedSymbols;
   llvm::SetVector<const semantics::Symbol *> defaultSymbols;
   llvm::SetVector<const semantics::Symbol *> implicitSymbols;
->>>>>>> 97025bd9
   llvm::DenseMap<const semantics::Symbol *, mlir::omp::PrivateClauseOp>
       symToPrivatizer;
   lower::AbstractConverter &converter;
@@ -56,10 +47,6 @@
   fir::FirOpBuilder &firOpBuilder;
   omp::List<omp::Clause> clauses;
   lower::pft::Evaluation &eval;
-<<<<<<< HEAD
-  bool shouldCollectPreDeterminedSymbols;
-=======
->>>>>>> 97025bd9
   bool useDelayedPrivatization;
   lower::SymMap *symTable;
 
@@ -76,10 +63,6 @@
   void insertBarrier();
   void collectDefaultSymbols();
   void collectImplicitSymbols();
-<<<<<<< HEAD
-  void collectPreDeterminedSymbols();
-=======
->>>>>>> 97025bd9
   void privatize(mlir::omp::PrivateClauseOps *clauseOps,
                  llvm::SmallVectorImpl<const semantics::Symbol *> *privateSyms);
   void defaultPrivatize(
@@ -107,15 +90,10 @@
                        semantics::SemanticsContext &semaCtx,
                        const List<Clause> &clauses,
                        lower::pft::Evaluation &eval,
-<<<<<<< HEAD
-                       bool shouldCollectPreDeterminedSymbols,
-=======
->>>>>>> 97025bd9
                        bool useDelayedPrivatization = false,
                        lower::SymMap *symTable = nullptr)
       : hasLastPrivateOp(false), converter(converter), semaCtx(semaCtx),
         firOpBuilder(converter.getFirOpBuilder()), clauses(clauses), eval(eval),
-        shouldCollectPreDeterminedSymbols(shouldCollectPreDeterminedSymbols),
         useDelayedPrivatization(useDelayedPrivatization), symTable(symTable) {}
 
   // Privatisation is split into two steps.
