--- conflicted
+++ resolved
@@ -22,9 +22,9 @@
 #include "llvm/CodeGen/MachineInstrBundleIterator.h"
 #include "llvm/CodeGen/MachinePassManager.h"
 #include "llvm/Support/GenericDomTree.h"
-#include "llvm/Support/GenericDomTreeConstruction.h"
 #include <cassert>
 #include <memory>
+#include <optional>
 
 namespace llvm {
 class AnalysisUsage;
@@ -40,16 +40,39 @@
 
 extern template class DomTreeNodeBase<MachineBasicBlock>;
 extern template class DominatorTreeBase<MachineBasicBlock, false>; // DomTree
-extern template class DominatorTreeBase<MachineBasicBlock, true>; // PostDomTree
-
-using MachineDomTree = DomTreeBase<MachineBasicBlock>;
+
 using MachineDomTreeNode = DomTreeNodeBase<MachineBasicBlock>;
+
+namespace DomTreeBuilder {
+using MBBDomTree = DomTreeBase<MachineBasicBlock>;
+using MBBUpdates = ArrayRef<llvm::cfg::Update<MachineBasicBlock *>>;
+using MBBDomTreeGraphDiff = GraphDiff<MachineBasicBlock *, false>;
+
+extern template void Calculate<MBBDomTree>(MBBDomTree &DT);
+extern template void CalculateWithUpdates<MBBDomTree>(MBBDomTree &DT,
+                                                      MBBUpdates U);
+
+extern template void InsertEdge<MBBDomTree>(MBBDomTree &DT,
+                                            MachineBasicBlock *From,
+                                            MachineBasicBlock *To);
+
+extern template void DeleteEdge<MBBDomTree>(MBBDomTree &DT,
+                                            MachineBasicBlock *From,
+                                            MachineBasicBlock *To);
+
+extern template void ApplyUpdates<MBBDomTree>(MBBDomTree &DT,
+                                              MBBDomTreeGraphDiff &,
+                                              MBBDomTreeGraphDiff *);
+
+extern template bool Verify<MBBDomTree>(const MBBDomTree &DT,
+                                        MBBDomTree::VerificationLevel VL);
+} // namespace DomTreeBuilder
 
 //===-------------------------------------
 /// DominatorTree Class - Concrete subclass of DominatorTreeBase that is used to
 /// compute a normal dominator tree.
 ///
-class MachineDominatorTree : public MachineFunctionPass {
+class MachineDominatorTree : public DomTreeBase<MachineBasicBlock> {
   /// Helper structure used to hold all the basic blocks
   /// involved in the split of a critical edge.
   struct CriticalEdge {
@@ -71,71 +94,59 @@
   /// such as BB == elt.NewBB.
   mutable SmallSet<MachineBasicBlock *, 32> NewBBs;
 
-  /// The DominatorTreeBase that is used to compute a normal dominator tree.
-  std::unique_ptr<MachineDomTree> DT;
-
   /// Apply all the recorded critical edges to the DT.
   /// This updates the underlying DT information in a way that uses
   /// the fast query path of DT as much as possible.
+  /// FIXME: This method should not be a const member!
   ///
   /// \post CriticalEdgesToSplit.empty().
   void applySplitCriticalEdges() const;
 
 public:
-  static char ID; // Pass ID, replacement for typeid
-
-<<<<<<< HEAD
-  MachineDominatorTree();
-  explicit MachineDominatorTree(MachineFunction &MF) : MachineFunctionPass(ID) {
-    calculate(MF);
-  }
-=======
+  using Base = DomTreeBase<MachineBasicBlock>;
+
+  MachineDominatorTree() = default;
+  explicit MachineDominatorTree(MachineFunction &MF) { calculate(MF); }
+
   /// Handle invalidation explicitly.
   bool invalidate(MachineFunction &, const PreservedAnalyses &PA,
                   MachineFunctionAnalysisManager::Invalidator &);
 
   // FIXME: If there is an updater for MachineDominatorTree,
   // migrate to this updater and remove these wrappers.
->>>>>>> 4ae23bcc
-
-  MachineDomTree &getBase() {
-    if (!DT)
-      DT.reset(new MachineDomTree());
-    applySplitCriticalEdges();
-    return *DT;
-  }
-
-  void getAnalysisUsage(AnalysisUsage &AU) const override;
+
+  MachineDominatorTree &getBase() {
+    applySplitCriticalEdges();
+    return *this;
+  }
 
   MachineBasicBlock *getRoot() const {
     applySplitCriticalEdges();
-    return DT->getRoot();
+    return Base::getRoot();
   }
 
   MachineDomTreeNode *getRootNode() const {
     applySplitCriticalEdges();
-    return DT->getRootNode();
-  }
-
-  bool runOnMachineFunction(MachineFunction &F) override;
+    return const_cast<MachineDomTreeNode *>(Base::getRootNode());
+  }
 
   void calculate(MachineFunction &F);
 
   bool dominates(const MachineDomTreeNode *A,
                  const MachineDomTreeNode *B) const {
     applySplitCriticalEdges();
-    return DT->dominates(A, B);
+    return Base::dominates(A, B);
   }
 
   void getDescendants(MachineBasicBlock *A,
                       SmallVectorImpl<MachineBasicBlock *> &Result) {
     applySplitCriticalEdges();
-    DT->getDescendants(A, Result);
+    Base::getDescendants(A, Result);
   }
 
   bool dominates(const MachineBasicBlock *A, const MachineBasicBlock *B) const {
     applySplitCriticalEdges();
-    return DT->dominates(A, B);
+    return Base::dominates(A, B);
   }
 
   // dominates - Return true if A dominates B. This performs the
@@ -143,7 +154,8 @@
   bool dominates(const MachineInstr *A, const MachineInstr *B) const {
     applySplitCriticalEdges();
     const MachineBasicBlock *BBA = A->getParent(), *BBB = B->getParent();
-    if (BBA != BBB) return DT->dominates(BBA, BBB);
+    if (BBA != BBB)
+      return Base::dominates(BBA, BBB);
 
     // Loop through the basic block until we find A or B.
     MachineBasicBlock::const_iterator I = BBA->begin();
@@ -156,13 +168,13 @@
   bool properlyDominates(const MachineDomTreeNode *A,
                          const MachineDomTreeNode *B) const {
     applySplitCriticalEdges();
-    return DT->properlyDominates(A, B);
+    return Base::properlyDominates(A, B);
   }
 
   bool properlyDominates(const MachineBasicBlock *A,
                          const MachineBasicBlock *B) const {
     applySplitCriticalEdges();
-    return DT->properlyDominates(A, B);
+    return Base::properlyDominates(A, B);
   }
 
   /// findNearestCommonDominator - Find nearest common dominator basic block
@@ -170,12 +182,12 @@
   MachineBasicBlock *findNearestCommonDominator(MachineBasicBlock *A,
                                                 MachineBasicBlock *B) {
     applySplitCriticalEdges();
-    return DT->findNearestCommonDominator(A, B);
+    return Base::findNearestCommonDominator(A, B);
   }
 
   MachineDomTreeNode *operator[](MachineBasicBlock *BB) const {
     applySplitCriticalEdges();
-    return DT->getNode(BB);
+    return Base::getNode(BB);
   }
 
   /// getNode - return the (Post)DominatorTree node for the specified basic
@@ -183,7 +195,7 @@
   ///
   MachineDomTreeNode *getNode(MachineBasicBlock *BB) const {
     applySplitCriticalEdges();
-    return DT->getNode(BB);
+    return Base::getNode(BB);
   }
 
   /// addNewBlock - Add a new node to the dominator tree information.  This
@@ -192,7 +204,7 @@
   MachineDomTreeNode *addNewBlock(MachineBasicBlock *BB,
                                   MachineBasicBlock *DomBB) {
     applySplitCriticalEdges();
-    return DT->addNewBlock(BB, DomBB);
+    return Base::addNewBlock(BB, DomBB);
   }
 
   /// changeImmediateDominator - This method is used to update the dominator
@@ -201,13 +213,13 @@
   void changeImmediateDominator(MachineBasicBlock *N,
                                 MachineBasicBlock *NewIDom) {
     applySplitCriticalEdges();
-    DT->changeImmediateDominator(N, NewIDom);
+    Base::changeImmediateDominator(N, NewIDom);
   }
 
   void changeImmediateDominator(MachineDomTreeNode *N,
                                 MachineDomTreeNode *NewIDom) {
     applySplitCriticalEdges();
-    DT->changeImmediateDominator(N, NewIDom);
+    Base::changeImmediateDominator(N, NewIDom);
   }
 
   /// eraseNode - Removes a node from  the dominator tree. Block must not
@@ -215,28 +227,22 @@
   /// children list. Deletes dominator node associated with basic block BB.
   void eraseNode(MachineBasicBlock *BB) {
     applySplitCriticalEdges();
-    DT->eraseNode(BB);
+    Base::eraseNode(BB);
   }
 
   /// splitBlock - BB is split and now it has one successor. Update dominator
   /// tree to reflect this change.
   void splitBlock(MachineBasicBlock* NewBB) {
     applySplitCriticalEdges();
-    DT->splitBlock(NewBB);
+    Base::splitBlock(NewBB);
   }
 
   /// isReachableFromEntry - Return true if A is dominated by the entry
   /// block of the function containing it.
   bool isReachableFromEntry(const MachineBasicBlock *A) {
     applySplitCriticalEdges();
-    return DT->isReachableFromEntry(A);
-  }
-
-  void releaseMemory() override;
-
-  void verifyAnalysis() const override;
-
-  void print(raw_ostream &OS, const Module*) const override;
+    return Base::isReachableFromEntry(A);
+  }
 
   /// Record that the critical edge (FromBB, ToBB) has been
   /// split with NewBB.
@@ -261,8 +267,6 @@
   }
 };
 
-<<<<<<< HEAD
-=======
 /// \brief Analysis pass which computes a \c MachineDominatorTree.
 class MachineDominatorTreeAnalysis
     : public AnalysisInfoMixin<MachineDominatorTreeAnalysis> {
@@ -282,9 +286,10 @@
   raw_ostream &OS;
 
 public:
-  MachineDominatorTreePrinterPass(raw_ostream &OS) : OS(OS) {}
+  explicit MachineDominatorTreePrinterPass(raw_ostream &OS) : OS(OS) {}
   PreservedAnalyses run(MachineFunction &MF,
                         MachineFunctionAnalysisManager &MFAM);
+  static bool isRequired() { return true; }
 };
 
 /// \brief Analysis pass which computes a \c MachineDominatorTree.
@@ -315,7 +320,6 @@
   void print(raw_ostream &OS, const Module *M = nullptr) const override;
 };
 
->>>>>>> 4ae23bcc
 //===-------------------------------------
 /// DominatorTree GraphTraits specialization so the DominatorTree can be
 /// iterable by generic graph iterators.
