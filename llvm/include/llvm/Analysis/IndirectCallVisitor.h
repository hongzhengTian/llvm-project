//===-- IndirectCallVisitor.h - indirect call visitor ---------------------===//
//
// Part of the LLVM Project, under the Apache License v2.0 with LLVM Exceptions.
// See https://llvm.org/LICENSE.txt for license information.
// SPDX-License-Identifier: Apache-2.0 WITH LLVM-exception
//
//===----------------------------------------------------------------------===//
//
// This file implements defines a visitor class and a helper function that find
// all indirect call-sites in a function.

#ifndef LLVM_ANALYSIS_INDIRECTCALLVISITOR_H
#define LLVM_ANALYSIS_INDIRECTCALLVISITOR_H

#include "llvm/ADT/SetVector.h"
#include "llvm/IR/InstVisitor.h"
#include <vector>

namespace llvm {
// Visitor class that finds indirect calls or instructions that gives vtable
// value, depending on Type.
struct PGOIndirectCallVisitor : public InstVisitor<PGOIndirectCallVisitor> {
  enum class InstructionType {
    kIndirectCall = 0,
    kVTableVal = 1,
  };
  std::vector<CallBase *> IndirectCalls;
  std::vector<Instruction *> ProfiledAddresses;
  PGOIndirectCallVisitor(InstructionType Type) : Type(Type) {}
<<<<<<< HEAD

  // Given an indirect call instruction, try to find the the following pattern
  //
  // %vtable = load ptr, ptr %obj
  // %vfn = getelementptr inbounds ptr, ptr %vtable, i64 1
  // %2 = load ptr, ptr %vfn
  // $call = tail call i32 %2
  //
  // A heuristic is used to find the address feeding instructions.
  static Instruction *tryGetVTableInstruction(CallBase *CB) {
    assert(CB != nullptr && "Caller guaranteed");
    LoadInst *LI = dyn_cast<LoadInst>(CB->getCalledOperand());

    if (LI != nullptr) {
      Value *FuncPtr = LI->getPointerOperand(); // GEP (or bitcast)
      Value *VTablePtr = FuncPtr->stripInBoundsConstantOffsets();
      // FIXME: Add support in the frontend so LLVM type intrinsics are
      // emitted without LTO. This way, added intrinsics could filter
      // non-vtable instructions and reduce instrumentation overhead.
      // Since a non-vtable profiled address is not within the address
      // range of vtable objects, it's stored as zero in indexed profiles.
      // A pass that looks up symbol with an zero hash will (almost) always
      // find nullptr and skip the actual transformation (e.g., comparison
      // of symbols). So the performance overhead from non-vtable profiled
      // address is negligible if exists at all. Comparing loaded address
      // with symbol address guarantees correctness.
      if (VTablePtr != nullptr && isa<Instruction>(VTablePtr)) {
        return cast<Instruction>(VTablePtr);
      }
    }
    return nullptr;
  }

  void visitCallBase(CallBase &Call) {
    if (Call.isIndirectCall()) {
      IndirectCalls.push_back(&Call);

      if (Type != InstructionType::kVTableVal)
        return;

      Instruction *VPtr =
          PGOIndirectCallVisitor::tryGetVTableInstruction(&Call);
      if (VPtr) {
        ProfiledAddresses.push_back(VPtr);
      }
=======

  void visitCallBase(CallBase &Call) {
    if (!Call.isIndirectCall())
      return;

    if (Type == InstructionType::kIndirectCall) {
      IndirectCalls.push_back(&Call);
      return;
    }

    assert(Type == InstructionType::kVTableVal && "Control flow guaranteed");

    LoadInst *LI = dyn_cast<LoadInst>(Call.getCalledOperand());
    // The code pattern to look for
    //
    // %vtable = load ptr, ptr %b
    // %vfn = getelementptr inbounds ptr, ptr %vtable, i64 1
    // %2 = load ptr, ptr %vfn
    // %call = tail call i32 %2(ptr %b)
    //
    // %vtable is the vtable address value to profile, and
    // %2 is the indirect call target address to profile.
    if (LI != nullptr) {
      Value *Ptr = LI->getPointerOperand();
      Value *VTablePtr = Ptr->stripInBoundsConstantOffsets();
      // This is a heuristic to find address feeding instructions.
      // FIXME: Add support in the frontend so LLVM type intrinsics are
      // emitted without LTO. This way, added intrinsics could filter
      // non-vtable instructions and reduce instrumentation overhead.
      // Since a non-vtable profiled address is not within the address
      // range of vtable objects, it's stored as zero in indexed profiles.
      // A pass that looks up symbol with an zero hash will (almost) always
      // find nullptr and skip the actual transformation (e.g., comparison
      // of symbols). So the performance overhead from non-vtable profiled
      // address is negligible if exists at all. Comparing loaded address
      // with symbol address guarantees correctness.
      if (VTablePtr != nullptr && isa<Instruction>(VTablePtr))
        ProfiledAddresses.push_back(cast<Instruction>(VTablePtr));
>>>>>>> 45eabd13
    }
  }

private:
  InstructionType Type;
};

inline std::vector<CallBase *> findIndirectCalls(Function &F) {
  PGOIndirectCallVisitor ICV(
      PGOIndirectCallVisitor::InstructionType::kIndirectCall);
  ICV.visit(F);
  return ICV.IndirectCalls;
}

inline std::vector<Instruction *> findVTableAddrs(Function &F) {
  PGOIndirectCallVisitor ICV(
      PGOIndirectCallVisitor::InstructionType::kVTableVal);
  ICV.visit(F);
  return ICV.ProfiledAddresses;
}

} // namespace llvm

#endif<|MERGE_RESOLUTION|>--- conflicted
+++ resolved
@@ -12,7 +12,6 @@
 #ifndef LLVM_ANALYSIS_INDIRECTCALLVISITOR_H
 #define LLVM_ANALYSIS_INDIRECTCALLVISITOR_H
 
-#include "llvm/ADT/SetVector.h"
 #include "llvm/IR/InstVisitor.h"
 #include <vector>
 
@@ -27,53 +26,6 @@
   std::vector<CallBase *> IndirectCalls;
   std::vector<Instruction *> ProfiledAddresses;
   PGOIndirectCallVisitor(InstructionType Type) : Type(Type) {}
-<<<<<<< HEAD
-
-  // Given an indirect call instruction, try to find the the following pattern
-  //
-  // %vtable = load ptr, ptr %obj
-  // %vfn = getelementptr inbounds ptr, ptr %vtable, i64 1
-  // %2 = load ptr, ptr %vfn
-  // $call = tail call i32 %2
-  //
-  // A heuristic is used to find the address feeding instructions.
-  static Instruction *tryGetVTableInstruction(CallBase *CB) {
-    assert(CB != nullptr && "Caller guaranteed");
-    LoadInst *LI = dyn_cast<LoadInst>(CB->getCalledOperand());
-
-    if (LI != nullptr) {
-      Value *FuncPtr = LI->getPointerOperand(); // GEP (or bitcast)
-      Value *VTablePtr = FuncPtr->stripInBoundsConstantOffsets();
-      // FIXME: Add support in the frontend so LLVM type intrinsics are
-      // emitted without LTO. This way, added intrinsics could filter
-      // non-vtable instructions and reduce instrumentation overhead.
-      // Since a non-vtable profiled address is not within the address
-      // range of vtable objects, it's stored as zero in indexed profiles.
-      // A pass that looks up symbol with an zero hash will (almost) always
-      // find nullptr and skip the actual transformation (e.g., comparison
-      // of symbols). So the performance overhead from non-vtable profiled
-      // address is negligible if exists at all. Comparing loaded address
-      // with symbol address guarantees correctness.
-      if (VTablePtr != nullptr && isa<Instruction>(VTablePtr)) {
-        return cast<Instruction>(VTablePtr);
-      }
-    }
-    return nullptr;
-  }
-
-  void visitCallBase(CallBase &Call) {
-    if (Call.isIndirectCall()) {
-      IndirectCalls.push_back(&Call);
-
-      if (Type != InstructionType::kVTableVal)
-        return;
-
-      Instruction *VPtr =
-          PGOIndirectCallVisitor::tryGetVTableInstruction(&Call);
-      if (VPtr) {
-        ProfiledAddresses.push_back(VPtr);
-      }
-=======
 
   void visitCallBase(CallBase &Call) {
     if (!Call.isIndirectCall())
@@ -112,7 +64,6 @@
       // with symbol address guarantees correctness.
       if (VTablePtr != nullptr && isa<Instruction>(VTablePtr))
         ProfiledAddresses.push_back(cast<Instruction>(VTablePtr));
->>>>>>> 45eabd13
     }
   }
 
