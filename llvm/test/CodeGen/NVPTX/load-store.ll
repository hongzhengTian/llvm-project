--- conflicted
+++ resolved
@@ -1,10 +1,8 @@
 ; RUN: llc < %s -march=nvptx64 -mcpu=sm_20 | FileCheck %s
 ; RUN: %if ptxas %{ llc < %s -march=nvptx64 -mcpu=sm_20 | %ptxas-verify %}
 
-; generic statespace
-
-; CHECK-LABEL: generic_plain
-define void @generic_plain(ptr %a, ptr %b, ptr %c, ptr %d) local_unnamed_addr {
+; CHECK-LABEL: plain
+define void @plain(ptr %a, ptr %b, ptr %c, ptr %d) local_unnamed_addr {
   ; CHECK: ld.u8 %rs{{[0-9]+}}, [%rd{{[0-9]+}}]
   %a.load = load i8, ptr %a
   %a.add = add i8 %a.load, 1
@@ -44,8 +42,8 @@
   ret void
 }
 
-; CHECK-LABEL: generic_volatile
-define void @generic_volatile(ptr %a, ptr %b, ptr %c, ptr %d) local_unnamed_addr {
+; CHECK-LABEL: volatile
+define void @volatile(ptr %a, ptr %b, ptr %c, ptr %d) local_unnamed_addr {
   ; CHECK: ld.volatile.u8 %rs{{[0-9]+}}, [%rd{{[0-9]+}}]
   %a.load = load volatile i8, ptr %a
   %a.add = add i8 %a.load, 1
@@ -85,8 +83,8 @@
   ret void
 }
 
-; CHECK-LABEL: generic_monotonic
-define void @generic_monotonic(ptr %a, ptr %b, ptr %c, ptr %d, ptr %e) local_unnamed_addr {
+; CHECK-LABEL: monotonic
+define void @monotonic(ptr %a, ptr %b, ptr %c, ptr %d, ptr %e) local_unnamed_addr {
   ; CHECK: ld.volatile.u8 %rs{{[0-9]+}}, [%rd{{[0-9]+}}]
   %a.load = load atomic i8, ptr %a monotonic, align 1
   %a.add = add i8 %a.load, 1
@@ -123,547 +121,5 @@
   ; CHECK: st.volatile.f64 [%rd{{[0-9]+}}], %fd{{[0-9]+}}
   store atomic double %f.add, ptr %e monotonic, align 8
 
-<<<<<<< HEAD
-  ret void
-}
-
-; CHECK-LABEL: generic_monotonic_volatile
-define void @generic_monotonic_volatile(ptr %a, ptr %b, ptr %c, ptr %d, ptr %e) local_unnamed_addr {
-  ; CHECK: ld.volatile.u8 %rs{{[0-9]+}}, [%rd{{[0-9]+}}]
-  %a.load = load atomic volatile i8, ptr %a monotonic, align 1
-  %a.add = add i8 %a.load, 1
-  ; CHECK: st.volatile.u8 [%rd{{[0-9]+}}], %rs{{[0-9]+}}
-  store atomic volatile i8 %a.add, ptr %a monotonic, align 1
-
-  ; CHECK: ld.volatile.u16 %rs{{[0-9]+}}, [%rd{{[0-9]+}}]
-  %b.load = load atomic volatile i16, ptr %b monotonic, align 2
-  %b.add = add i16 %b.load, 1
-  ; CHECK: st.volatile.u16 [%rd{{[0-9]+}}], %rs{{[0-9]+}}
-  store atomic volatile i16 %b.add, ptr %b monotonic, align 2
-
-  ; CHECK: ld.volatile.u32 %r{{[0-9]+}}, [%rd{{[0-9]+}}]
-  %c.load = load atomic volatile i32, ptr %c monotonic, align 4
-  %c.add = add i32 %c.load, 1
-  ; CHECK: st.volatile.u32 [%rd{{[0-9]+}}], %r{{[0-9]+}}
-  store atomic volatile i32 %c.add, ptr %c monotonic, align 4
-
-  ; CHECK: ld.volatile.u64 %rd{{[0-9]+}}, [%rd{{[0-9]+}}]
-  %d.load = load atomic volatile i64, ptr %d monotonic, align 8
-  %d.add = add i64 %d.load, 1
-  ; CHECK: st.volatile.u64 [%rd{{[0-9]+}}], %rd{{[0-9]+}}
-  store atomic volatile i64 %d.add, ptr %d monotonic, align 8
-
-  ; CHECK: ld.volatile.f32 %f{{[0-9]+}}, [%rd{{[0-9]+}}]
-  %e.load = load atomic volatile float, ptr %e monotonic, align 4
-  %e.add = fadd float %e.load, 1.0
-  ; CHECK: st.volatile.f32 [%rd{{[0-9]+}}], %f{{[0-9]+}}
-  store atomic volatile float %e.add, ptr %e monotonic, align 4
-
-  ; CHECK: ld.volatile.f64 %fd{{[0-9]+}}, [%rd{{[0-9]+}}]
-  %f.load = load atomic volatile double, ptr %e monotonic, align 8
-  %f.add = fadd double %f.load, 1.
-  ; CHECK: st.volatile.f64 [%rd{{[0-9]+}}], %fd{{[0-9]+}}
-  store atomic volatile double %f.add, ptr %e monotonic, align 8
-
-  ret void
-}
-
-;; global statespace
-
-; CHECK-LABEL: global_plain
-define void @global_plain(ptr addrspace(1) %a, ptr addrspace(1) %b, ptr addrspace(1) %c, ptr addrspace(1) %d) local_unnamed_addr {
-  ; CHECK: ld.global.u8 %rs{{[0-9]+}}, [%rd{{[0-9]+}}]
-  %a.load = load i8, ptr addrspace(1) %a
-  %a.add = add i8 %a.load, 1
-  ; CHECK: st.global.u8 [%rd{{[0-9]+}}], %rs{{[0-9]+}}
-  store i8 %a.add, ptr addrspace(1) %a
-
-  ; CHECK: ld.global.u16 %rs{{[0-9]+}}, [%rd{{[0-9]+}}]
-  %b.load = load i16, ptr addrspace(1) %b
-  %b.add = add i16 %b.load, 1
-  ; CHECK: st.global.u16 [%rd{{[0-9]+}}], %rs{{[0-9]+}}
-  store i16 %b.add, ptr addrspace(1) %b
-
-  ; CHECK: ld.global.u32 %r{{[0-9]+}}, [%rd{{[0-9]+}}]
-  %c.load = load i32, ptr addrspace(1) %c
-  %c.add = add i32 %c.load, 1
-  ; CHECK: st.global.u32 [%rd{{[0-9]+}}], %r{{[0-9]+}}
-  store i32 %c.add, ptr addrspace(1) %c
-
-  ; CHECK: ld.global.u64 %rd{{[0-9]+}}, [%rd{{[0-9]+}}]
-  %d.load = load i64, ptr addrspace(1) %d
-  %d.add = add i64 %d.load, 1
-  ; CHECK: st.global.u64 [%rd{{[0-9]+}}], %rd{{[0-9]+}}
-  store i64 %d.add, ptr addrspace(1) %d
-
-  ; CHECK: ld.global.f32 %f{{[0-9]+}}, [%rd{{[0-9]+}}]
-  %e.load = load float, ptr addrspace(1) %c
-  %e.add = fadd float %e.load, 1.
-  ; CHECK: st.global.f32 [%rd{{[0-9]+}}], %f{{[0-9]+}}
-  store float %e.add, ptr addrspace(1) %c
-
-  ; CHECK: ld.global.f64 %fd{{[0-9]+}}, [%rd{{[0-9]+}}]
-  %f.load = load double, ptr addrspace(1) %c
-  %f.add = fadd double %f.load, 1.
-  ; CHECK: st.global.f64 [%rd{{[0-9]+}}], %fd{{[0-9]+}}
-  store double %f.add, ptr addrspace(1) %c
-
-  ret void
-}
-
-; CHECK-LABEL: global_volatile
-define void @global_volatile(ptr addrspace(1) %a, ptr addrspace(1) %b, ptr addrspace(1) %c, ptr addrspace(1) %d) local_unnamed_addr {
-  ; CHECK: ld.volatile.global.u8 %rs{{[0-9]+}}, [%rd{{[0-9]+}}]
-  %a.load = load volatile i8, ptr addrspace(1) %a
-  %a.add = add i8 %a.load, 1
-  ; CHECK: st.volatile.global.u8 [%rd{{[0-9]+}}], %rs{{[0-9]+}}
-  store volatile i8 %a.add, ptr addrspace(1) %a
-
-  ; CHECK: ld.volatile.global.u16 %rs{{[0-9]+}}, [%rd{{[0-9]+}}]
-  %b.load = load volatile i16, ptr addrspace(1) %b
-  %b.add = add i16 %b.load, 1
-  ; CHECK: st.volatile.global.u16 [%rd{{[0-9]+}}], %rs{{[0-9]+}}
-  store volatile i16 %b.add, ptr addrspace(1) %b
-
-  ; CHECK: ld.volatile.global.u32 %r{{[0-9]+}}, [%rd{{[0-9]+}}]
-  %c.load = load volatile i32, ptr addrspace(1) %c
-  %c.add = add i32 %c.load, 1
-  ; CHECK: st.volatile.global.u32 [%rd{{[0-9]+}}], %r{{[0-9]+}}
-  store volatile i32 %c.add, ptr addrspace(1) %c
-
-  ; CHECK: ld.volatile.global.u64 %rd{{[0-9]+}}, [%rd{{[0-9]+}}]
-  %d.load = load volatile i64, ptr addrspace(1) %d
-  %d.add = add i64 %d.load, 1
-  ; CHECK: st.volatile.global.u64 [%rd{{[0-9]+}}], %rd{{[0-9]+}}
-  store volatile i64 %d.add, ptr addrspace(1) %d
-
-  ; CHECK: ld.volatile.global.f32 %f{{[0-9]+}}, [%rd{{[0-9]+}}]
-  %e.load = load volatile float, ptr addrspace(1) %c
-  %e.add = fadd float %e.load, 1.
-  ; CHECK: st.volatile.global.f32 [%rd{{[0-9]+}}], %f{{[0-9]+}}
-  store volatile float %e.add, ptr addrspace(1) %c
-
-  ; CHECK: ld.volatile.global.f64 %fd{{[0-9]+}}, [%rd{{[0-9]+}}]
-  %f.load = load volatile double, ptr addrspace(1) %c
-  %f.add = fadd double %f.load, 1.
-  ; CHECK: st.volatile.global.f64 [%rd{{[0-9]+}}], %fd{{[0-9]+}}
-  store volatile double %f.add, ptr addrspace(1) %c
-
-  ret void
-}
-
-; CHECK-LABEL: global_monotonic
-define void @global_monotonic(ptr addrspace(1) %a, ptr addrspace(1) %b, ptr addrspace(1) %c, ptr addrspace(1) %d, ptr addrspace(1) %e) local_unnamed_addr {
-  ; CHECK: ld.volatile.global.u8 %rs{{[0-9]+}}, [%rd{{[0-9]+}}]
-  %a.load = load atomic i8, ptr addrspace(1) %a monotonic, align 1
-  %a.add = add i8 %a.load, 1
-  ; CHECK: st.volatile.global.u8 [%rd{{[0-9]+}}], %rs{{[0-9]+}}
-  store atomic i8 %a.add, ptr addrspace(1) %a monotonic, align 1
-
-  ; CHECK: ld.volatile.global.u16 %rs{{[0-9]+}}, [%rd{{[0-9]+}}]
-  %b.load = load atomic i16, ptr addrspace(1) %b monotonic, align 2
-  %b.add = add i16 %b.load, 1
-  ; CHECK: st.volatile.global.u16 [%rd{{[0-9]+}}], %rs{{[0-9]+}}
-  store atomic i16 %b.add, ptr addrspace(1) %b monotonic, align 2
-
-  ; CHECK: ld.volatile.global.u32 %r{{[0-9]+}}, [%rd{{[0-9]+}}]
-  %c.load = load atomic i32, ptr addrspace(1) %c monotonic, align 4
-  %c.add = add i32 %c.load, 1
-  ; CHECK: st.volatile.global.u32 [%rd{{[0-9]+}}], %r{{[0-9]+}}
-  store atomic i32 %c.add, ptr addrspace(1) %c monotonic, align 4
-
-  ; CHECK: ld.volatile.global.u64 %rd{{[0-9]+}}, [%rd{{[0-9]+}}]
-  %d.load = load atomic i64, ptr addrspace(1) %d monotonic, align 8
-  %d.add = add i64 %d.load, 1
-  ; CHECK: st.volatile.global.u64 [%rd{{[0-9]+}}], %rd{{[0-9]+}}
-  store atomic i64 %d.add, ptr addrspace(1) %d monotonic, align 8
-
-  ; CHECK: ld.volatile.global.f32 %f{{[0-9]+}}, [%rd{{[0-9]+}}]
-  %e.load = load atomic float, ptr addrspace(1) %e monotonic, align 4
-  %e.add = fadd float %e.load, 1.0
-  ; CHECK: st.volatile.global.f32 [%rd{{[0-9]+}}], %f{{[0-9]+}}
-  store atomic float %e.add, ptr addrspace(1) %e monotonic, align 4
-
-  ; CHECK: ld.volatile.global.f64 %fd{{[0-9]+}}, [%rd{{[0-9]+}}]
-  %f.load = load atomic double, ptr addrspace(1) %e monotonic, align 8
-  %f.add = fadd double %f.load, 1.
-  ; CHECK: st.volatile.global.f64 [%rd{{[0-9]+}}], %fd{{[0-9]+}}
-  store atomic double %f.add, ptr addrspace(1) %e monotonic, align 8
-
-  ret void
-}
-
-; CHECK-LABEL: global_monotonic_volatile
-define void @global_monotonic_volatile(ptr addrspace(1) %a, ptr addrspace(1) %b, ptr addrspace(1) %c, ptr addrspace(1) %d, ptr addrspace(1) %e) local_unnamed_addr {
-  ; CHECK: ld.volatile.global.u8 %rs{{[0-9]+}}, [%rd{{[0-9]+}}]
-  %a.load = load atomic volatile i8, ptr addrspace(1) %a monotonic, align 1
-  %a.add = add i8 %a.load, 1
-  ; CHECK: st.volatile.global.u8 [%rd{{[0-9]+}}], %rs{{[0-9]+}}
-  store atomic volatile i8 %a.add, ptr addrspace(1) %a monotonic, align 1
-
-  ; CHECK: ld.volatile.global.u16 %rs{{[0-9]+}}, [%rd{{[0-9]+}}]
-  %b.load = load atomic volatile i16, ptr addrspace(1) %b monotonic, align 2
-  %b.add = add i16 %b.load, 1
-  ; CHECK: st.volatile.global.u16 [%rd{{[0-9]+}}], %rs{{[0-9]+}}
-  store atomic volatile i16 %b.add, ptr addrspace(1) %b monotonic, align 2
-
-  ; CHECK: ld.volatile.global.u32 %r{{[0-9]+}}, [%rd{{[0-9]+}}]
-  %c.load = load atomic volatile i32, ptr addrspace(1) %c monotonic, align 4
-  %c.add = add i32 %c.load, 1
-  ; CHECK: st.volatile.global.u32 [%rd{{[0-9]+}}], %r{{[0-9]+}}
-  store atomic volatile i32 %c.add, ptr addrspace(1) %c monotonic, align 4
-
-  ; CHECK: ld.volatile.global.u64 %rd{{[0-9]+}}, [%rd{{[0-9]+}}]
-  %d.load = load atomic volatile i64, ptr addrspace(1) %d monotonic, align 8
-  %d.add = add i64 %d.load, 1
-  ; CHECK: st.volatile.global.u64 [%rd{{[0-9]+}}], %rd{{[0-9]+}}
-  store atomic volatile i64 %d.add, ptr addrspace(1) %d monotonic, align 8
-
-  ; CHECK: ld.volatile.global.f32 %f{{[0-9]+}}, [%rd{{[0-9]+}}]
-  %e.load = load atomic volatile float, ptr addrspace(1) %e monotonic, align 4
-  %e.add = fadd float %e.load, 1.0
-  ; CHECK: st.volatile.global.f32 [%rd{{[0-9]+}}], %f{{[0-9]+}}
-  store atomic volatile float %e.add, ptr addrspace(1) %e monotonic, align 4
-
-  ; CHECK: ld.volatile.global.f64 %fd{{[0-9]+}}, [%rd{{[0-9]+}}]
-  %f.load = load atomic volatile double, ptr addrspace(1) %e monotonic, align 8
-  %f.add = fadd double %f.load, 1.
-  ; CHECK: st.volatile.global.f64 [%rd{{[0-9]+}}], %fd{{[0-9]+}}
-  store atomic volatile double %f.add, ptr addrspace(1) %e monotonic, align 8
-
-  ret void
-}
-
-;; shared statespace
-
-; CHECK-LABEL: shared_plain
-define void @shared_plain(ptr addrspace(3) %a, ptr addrspace(3) %b, ptr addrspace(3) %c, ptr addrspace(3) %d) local_unnamed_addr {
-  ; CHECK: ld.shared.u8 %rs{{[0-9]+}}, [%rd{{[0-9]+}}]
-  %a.load = load i8, ptr addrspace(3) %a
-  %a.add = add i8 %a.load, 1
-  ; CHECK: st.shared.u8 [%rd{{[0-9]+}}], %rs{{[0-9]+}}
-  store i8 %a.add, ptr addrspace(3) %a
-
-  ; CHECK: ld.shared.u16 %rs{{[0-9]+}}, [%rd{{[0-9]+}}]
-  %b.load = load i16, ptr addrspace(3) %b
-  %b.add = add i16 %b.load, 1
-  ; CHECK: st.shared.u16 [%rd{{[0-9]+}}], %rs{{[0-9]+}}
-  store i16 %b.add, ptr addrspace(3) %b
-
-  ; CHECK: ld.shared.u32 %r{{[0-9]+}}, [%rd{{[0-9]+}}]
-  %c.load = load i32, ptr addrspace(3) %c
-  %c.add = add i32 %c.load, 1
-  ; CHECK: st.shared.u32 [%rd{{[0-9]+}}], %r{{[0-9]+}}
-  store i32 %c.add, ptr addrspace(3) %c
-
-  ; CHECK: ld.shared.u64 %rd{{[0-9]+}}, [%rd{{[0-9]+}}]
-  %d.load = load i64, ptr addrspace(3) %d
-  %d.add = add i64 %d.load, 1
-  ; CHECK: st.shared.u64 [%rd{{[0-9]+}}], %rd{{[0-9]+}}
-  store i64 %d.add, ptr addrspace(3) %d
-
-  ; CHECK: ld.shared.f32 %f{{[0-9]+}}, [%rd{{[0-9]+}}]
-  %e.load = load float, ptr addrspace(3) %c
-  %e.add = fadd float %e.load, 1.
-  ; CHECK: st.shared.f32 [%rd{{[0-9]+}}], %f{{[0-9]+}}
-  store float %e.add, ptr addrspace(3) %c
-
-  ; CHECK: ld.shared.f64 %fd{{[0-9]+}}, [%rd{{[0-9]+}}]
-  %f.load = load double, ptr addrspace(3) %c
-  %f.add = fadd double %f.load, 1.
-  ; CHECK: st.shared.f64 [%rd{{[0-9]+}}], %fd{{[0-9]+}}
-  store double %f.add, ptr addrspace(3) %c
-
-  ret void
-}
-
-; CHECK-LABEL: shared_volatile
-define void @shared_volatile(ptr addrspace(3) %a, ptr addrspace(3) %b, ptr addrspace(3) %c, ptr addrspace(3) %d) local_unnamed_addr {
-  ; CHECK: ld.volatile.shared.u8 %rs{{[0-9]+}}, [%rd{{[0-9]+}}]
-  %a.load = load volatile i8, ptr addrspace(3) %a
-  %a.add = add i8 %a.load, 1
-  ; CHECK: st.volatile.shared.u8 [%rd{{[0-9]+}}], %rs{{[0-9]+}}
-  store volatile i8 %a.add, ptr addrspace(3) %a
-
-  ; CHECK: ld.volatile.shared.u16 %rs{{[0-9]+}}, [%rd{{[0-9]+}}]
-  %b.load = load volatile i16, ptr addrspace(3) %b
-  %b.add = add i16 %b.load, 1
-  ; CHECK: st.volatile.shared.u16 [%rd{{[0-9]+}}], %rs{{[0-9]+}}
-  store volatile i16 %b.add, ptr addrspace(3) %b
-
-  ; CHECK: ld.volatile.shared.u32 %r{{[0-9]+}}, [%rd{{[0-9]+}}]
-  %c.load = load volatile i32, ptr addrspace(3) %c
-  %c.add = add i32 %c.load, 1
-  ; CHECK: st.volatile.shared.u32 [%rd{{[0-9]+}}], %r{{[0-9]+}}
-  store volatile i32 %c.add, ptr addrspace(3) %c
-
-  ; CHECK: ld.volatile.shared.u64 %rd{{[0-9]+}}, [%rd{{[0-9]+}}]
-  %d.load = load volatile i64, ptr addrspace(3) %d
-  %d.add = add i64 %d.load, 1
-  ; CHECK: st.volatile.shared.u64 [%rd{{[0-9]+}}], %rd{{[0-9]+}}
-  store volatile i64 %d.add, ptr addrspace(3) %d
-
-  ; CHECK: ld.volatile.shared.f32 %f{{[0-9]+}}, [%rd{{[0-9]+}}]
-  %e.load = load volatile float, ptr addrspace(3) %c
-  %e.add = fadd float %e.load, 1.
-  ; CHECK: st.volatile.shared.f32 [%rd{{[0-9]+}}], %f{{[0-9]+}}
-  store volatile float %e.add, ptr addrspace(3) %c
-
-  ; CHECK: ld.volatile.shared.f64 %fd{{[0-9]+}}, [%rd{{[0-9]+}}]
-  %f.load = load volatile double, ptr addrspace(3) %c
-  %f.add = fadd double %f.load, 1.
-  ; CHECK: st.volatile.shared.f64 [%rd{{[0-9]+}}], %fd{{[0-9]+}}
-  store volatile double %f.add, ptr addrspace(3) %c
-
-  ret void
-}
-
-; CHECK-LABEL: shared_monotonic
-define void @shared_monotonic(ptr addrspace(3) %a, ptr addrspace(3) %b, ptr addrspace(3) %c, ptr addrspace(3) %d, ptr addrspace(3) %e) local_unnamed_addr {
-  ; CHECK: ld.volatile.shared.u8 %rs{{[0-9]+}}, [%rd{{[0-9]+}}]
-  %a.load = load atomic i8, ptr addrspace(3) %a monotonic, align 1
-  %a.add = add i8 %a.load, 1
-  ; CHECK: st.volatile.shared.u8 [%rd{{[0-9]+}}], %rs{{[0-9]+}}
-  store atomic i8 %a.add, ptr addrspace(3) %a monotonic, align 1
-
-  ; CHECK: ld.volatile.shared.u16 %rs{{[0-9]+}}, [%rd{{[0-9]+}}]
-  %b.load = load atomic i16, ptr addrspace(3) %b monotonic, align 2
-  %b.add = add i16 %b.load, 1
-  ; CHECK: st.volatile.shared.u16 [%rd{{[0-9]+}}], %rs{{[0-9]+}}
-  store atomic i16 %b.add, ptr addrspace(3) %b monotonic, align 2
-
-  ; CHECK: ld.volatile.shared.u32 %r{{[0-9]+}}, [%rd{{[0-9]+}}]
-  %c.load = load atomic i32, ptr addrspace(3) %c monotonic, align 4
-  %c.add = add i32 %c.load, 1
-  ; CHECK: st.volatile.shared.u32 [%rd{{[0-9]+}}], %r{{[0-9]+}}
-  store atomic i32 %c.add, ptr addrspace(3) %c monotonic, align 4
-
-  ; CHECK: ld.volatile.shared.u64 %rd{{[0-9]+}}, [%rd{{[0-9]+}}]
-  %d.load = load atomic i64, ptr addrspace(3) %d monotonic, align 8
-  %d.add = add i64 %d.load, 1
-  ; CHECK: st.volatile.shared.u64 [%rd{{[0-9]+}}], %rd{{[0-9]+}}
-  store atomic i64 %d.add, ptr addrspace(3) %d monotonic, align 8
-
-  ; CHECK: ld.volatile.shared.f32 %f{{[0-9]+}}, [%rd{{[0-9]+}}]
-  %e.load = load atomic float, ptr addrspace(3) %e monotonic, align 4
-  %e.add = fadd float %e.load, 1.0
-  ; CHECK: st.volatile.shared.f32 [%rd{{[0-9]+}}], %f{{[0-9]+}}
-  store atomic float %e.add, ptr addrspace(3) %e monotonic, align 4
-
-  ; CHECK: ld.volatile.shared.f64 %fd{{[0-9]+}}, [%rd{{[0-9]+}}]
-  %f.load = load atomic double, ptr addrspace(3) %e monotonic, align 8
-  %f.add = fadd double %f.load, 1.
-  ; CHECK: st.volatile.shared.f64 [%rd{{[0-9]+}}], %fd{{[0-9]+}}
-  store atomic double %f.add, ptr addrspace(3) %e monotonic, align 8
-
-  ret void
-}
-
-; CHECK-LABEL: shared_monotonic_volatile
-define void @shared_monotonic_volatile(ptr addrspace(3) %a, ptr addrspace(3) %b, ptr addrspace(3) %c, ptr addrspace(3) %d, ptr addrspace(3) %e) local_unnamed_addr {
-  ; CHECK: ld.volatile.shared.u8 %rs{{[0-9]+}}, [%rd{{[0-9]+}}]
-  %a.load = load atomic volatile i8, ptr addrspace(3) %a monotonic, align 1
-  %a.add = add i8 %a.load, 1
-  ; CHECK: st.volatile.shared.u8 [%rd{{[0-9]+}}], %rs{{[0-9]+}}
-  store atomic volatile i8 %a.add, ptr addrspace(3) %a monotonic, align 1
-
-  ; CHECK: ld.volatile.shared.u16 %rs{{[0-9]+}}, [%rd{{[0-9]+}}]
-  %b.load = load atomic volatile i16, ptr addrspace(3) %b monotonic, align 2
-  %b.add = add i16 %b.load, 1
-  ; CHECK: st.volatile.shared.u16 [%rd{{[0-9]+}}], %rs{{[0-9]+}}
-  store atomic volatile i16 %b.add, ptr addrspace(3) %b monotonic, align 2
-
-  ; CHECK: ld.volatile.shared.u32 %r{{[0-9]+}}, [%rd{{[0-9]+}}]
-  %c.load = load atomic volatile i32, ptr addrspace(3) %c monotonic, align 4
-  %c.add = add i32 %c.load, 1
-  ; CHECK: st.volatile.shared.u32 [%rd{{[0-9]+}}], %r{{[0-9]+}}
-  store atomic volatile i32 %c.add, ptr addrspace(3) %c monotonic, align 4
-
-  ; CHECK: ld.volatile.shared.u64 %rd{{[0-9]+}}, [%rd{{[0-9]+}}]
-  %d.load = load atomic volatile i64, ptr addrspace(3) %d monotonic, align 8
-  %d.add = add i64 %d.load, 1
-  ; CHECK: st.volatile.shared.u64 [%rd{{[0-9]+}}], %rd{{[0-9]+}}
-  store atomic volatile i64 %d.add, ptr addrspace(3) %d monotonic, align 8
-
-  ; CHECK: ld.volatile.shared.f32 %f{{[0-9]+}}, [%rd{{[0-9]+}}]
-  %e.load = load atomic volatile float, ptr addrspace(3) %e monotonic, align 4
-  %e.add = fadd float %e.load, 1.0
-  ; CHECK: st.volatile.shared.f32 [%rd{{[0-9]+}}], %f{{[0-9]+}}
-  store atomic volatile float %e.add, ptr addrspace(3) %e monotonic, align 4
-
-  ; CHECK: ld.volatile.shared.f64 %fd{{[0-9]+}}, [%rd{{[0-9]+}}]
-  %f.load = load atomic volatile double, ptr addrspace(3) %e monotonic, align 8
-  %f.add = fadd double %f.load, 1.
-  ; CHECK: st.volatile.shared.f64 [%rd{{[0-9]+}}], %fd{{[0-9]+}}
-  store atomic volatile double %f.add, ptr addrspace(3) %e monotonic, align 8
-
-  ret void
-}
-
-;; local statespace
-
-; CHECK-LABEL: local_plain
-define void @local_plain(ptr addrspace(5) %a, ptr addrspace(5) %b, ptr addrspace(5) %c, ptr addrspace(5) %d) local_unnamed_addr {
-  ; CHECK: ld.local.u8 %rs{{[0-9]+}}, [%rd{{[0-9]+}}]
-  %a.load = load i8, ptr addrspace(5) %a
-  %a.add = add i8 %a.load, 1
-  ; CHECK: st.local.u8 [%rd{{[0-9]+}}], %rs{{[0-9]+}}
-  store i8 %a.add, ptr addrspace(5) %a
-
-  ; CHECK: ld.local.u16 %rs{{[0-9]+}}, [%rd{{[0-9]+}}]
-  %b.load = load i16, ptr addrspace(5) %b
-  %b.add = add i16 %b.load, 1
-  ; CHECK: st.local.u16 [%rd{{[0-9]+}}], %rs{{[0-9]+}}
-  store i16 %b.add, ptr addrspace(5) %b
-
-  ; CHECK: ld.local.u32 %r{{[0-9]+}}, [%rd{{[0-9]+}}]
-  %c.load = load i32, ptr addrspace(5) %c
-  %c.add = add i32 %c.load, 1
-  ; CHECK: st.local.u32 [%rd{{[0-9]+}}], %r{{[0-9]+}}
-  store i32 %c.add, ptr addrspace(5) %c
-
-  ; CHECK: ld.local.u64 %rd{{[0-9]+}}, [%rd{{[0-9]+}}]
-  %d.load = load i64, ptr addrspace(5) %d
-  %d.add = add i64 %d.load, 1
-  ; CHECK: st.local.u64 [%rd{{[0-9]+}}], %rd{{[0-9]+}}
-  store i64 %d.add, ptr addrspace(5) %d
-
-  ; CHECK: ld.local.f32 %f{{[0-9]+}}, [%rd{{[0-9]+}}]
-  %e.load = load float, ptr addrspace(5) %c
-  %e.add = fadd float %e.load, 1.
-  ; CHECK: st.local.f32 [%rd{{[0-9]+}}], %f{{[0-9]+}}
-  store float %e.add, ptr addrspace(5) %c
-
-  ; CHECK: ld.local.f64 %fd{{[0-9]+}}, [%rd{{[0-9]+}}]
-  %f.load = load double, ptr addrspace(5) %c
-  %f.add = fadd double %f.load, 1.
-  ; CHECK: st.local.f64 [%rd{{[0-9]+}}], %fd{{[0-9]+}}
-  store double %f.add, ptr addrspace(5) %c
-
-  ret void
-}
-
-; CHECK-LABEL: local_volatile
-define void @local_volatile(ptr addrspace(5) %a, ptr addrspace(5) %b, ptr addrspace(5) %c, ptr addrspace(5) %d) local_unnamed_addr {
-  ; CHECK: ld.local.u8 %rs{{[0-9]+}}, [%rd{{[0-9]+}}]
-  %a.load = load volatile i8, ptr addrspace(5) %a
-  %a.add = add i8 %a.load, 1
-  ; CHECK: st.local.u8 [%rd{{[0-9]+}}], %rs{{[0-9]+}}
-  store volatile i8 %a.add, ptr addrspace(5) %a
-
-  ; CHECK: ld.local.u16 %rs{{[0-9]+}}, [%rd{{[0-9]+}}]
-  %b.load = load volatile i16, ptr addrspace(5) %b
-  %b.add = add i16 %b.load, 1
-  ; CHECK: st.local.u16 [%rd{{[0-9]+}}], %rs{{[0-9]+}}
-  store volatile i16 %b.add, ptr addrspace(5) %b
-
-  ; CHECK: ld.local.u32 %r{{[0-9]+}}, [%rd{{[0-9]+}}]
-  %c.load = load volatile i32, ptr addrspace(5) %c
-  %c.add = add i32 %c.load, 1
-  ; CHECK: st.local.u32 [%rd{{[0-9]+}}], %r{{[0-9]+}}
-  store volatile i32 %c.add, ptr addrspace(5) %c
-
-  ; CHECK: ld.local.u64 %rd{{[0-9]+}}, [%rd{{[0-9]+}}]
-  %d.load = load volatile i64, ptr addrspace(5) %d
-  %d.add = add i64 %d.load, 1
-  ; CHECK: st.local.u64 [%rd{{[0-9]+}}], %rd{{[0-9]+}}
-  store volatile i64 %d.add, ptr addrspace(5) %d
-
-  ; CHECK: ld.local.f32 %f{{[0-9]+}}, [%rd{{[0-9]+}}]
-  %e.load = load volatile float, ptr addrspace(5) %c
-  %e.add = fadd float %e.load, 1.
-  ; CHECK: st.local.f32 [%rd{{[0-9]+}}], %f{{[0-9]+}}
-  store volatile float %e.add, ptr addrspace(5) %c
-
-  ; CHECK: ld.local.f64 %fd{{[0-9]+}}, [%rd{{[0-9]+}}]
-  %f.load = load volatile double, ptr addrspace(5) %c
-  %f.add = fadd double %f.load, 1.
-  ; CHECK: st.local.f64 [%rd{{[0-9]+}}], %fd{{[0-9]+}}
-  store volatile double %f.add, ptr addrspace(5) %c
-
-  ret void
-}
-
-; CHECK-LABEL: local_monotonic
-define void @local_monotonic(ptr addrspace(5) %a, ptr addrspace(5) %b, ptr addrspace(5) %c, ptr addrspace(5) %d, ptr addrspace(5) %e) local_unnamed_addr {
-  ; CHECK: ld.local.u8 %rs{{[0-9]+}}, [%rd{{[0-9]+}}]
-  %a.load = load atomic i8, ptr addrspace(5) %a monotonic, align 1
-  %a.add = add i8 %a.load, 1
-  ; CHECK: st.local.u8 [%rd{{[0-9]+}}], %rs{{[0-9]+}}
-  store atomic i8 %a.add, ptr addrspace(5) %a monotonic, align 1
-
-  ; CHECK: ld.local.u16 %rs{{[0-9]+}}, [%rd{{[0-9]+}}]
-  %b.load = load atomic i16, ptr addrspace(5) %b monotonic, align 2
-  %b.add = add i16 %b.load, 1
-  ; CHECK: st.local.u16 [%rd{{[0-9]+}}], %rs{{[0-9]+}}
-  store atomic i16 %b.add, ptr addrspace(5) %b monotonic, align 2
-
-  ; CHECK: ld.local.u32 %r{{[0-9]+}}, [%rd{{[0-9]+}}]
-  %c.load = load atomic i32, ptr addrspace(5) %c monotonic, align 4
-  %c.add = add i32 %c.load, 1
-  ; CHECK: st.local.u32 [%rd{{[0-9]+}}], %r{{[0-9]+}}
-  store atomic i32 %c.add, ptr addrspace(5) %c monotonic, align 4
-
-  ; CHECK: ld.local.u64 %rd{{[0-9]+}}, [%rd{{[0-9]+}}]
-  %d.load = load atomic i64, ptr addrspace(5) %d monotonic, align 8
-  %d.add = add i64 %d.load, 1
-  ; CHECK: st.local.u64 [%rd{{[0-9]+}}], %rd{{[0-9]+}}
-  store atomic i64 %d.add, ptr addrspace(5) %d monotonic, align 8
-
-  ; CHECK: ld.local.f32 %f{{[0-9]+}}, [%rd{{[0-9]+}}]
-  %e.load = load atomic float, ptr addrspace(5) %e monotonic, align 4
-  %e.add = fadd float %e.load, 1.0
-  ; CHECK: st.local.f32 [%rd{{[0-9]+}}], %f{{[0-9]+}}
-  store atomic float %e.add, ptr addrspace(5) %e monotonic, align 4
-
-  ; CHECK: ld.local.f64 %fd{{[0-9]+}}, [%rd{{[0-9]+}}]
-  %f.load = load atomic double, ptr addrspace(5) %e monotonic, align 8
-  %f.add = fadd double %f.load, 1.
-  ; CHECK: st.local.f64 [%rd{{[0-9]+}}], %fd{{[0-9]+}}
-  store atomic double %f.add, ptr addrspace(5) %e monotonic, align 8
-
-  ret void
-}
-
-; CHECK-LABEL: local_monotonic_volatile
-define void @local_monotonic_volatile(ptr addrspace(5) %a, ptr addrspace(5) %b, ptr addrspace(5) %c, ptr addrspace(5) %d, ptr addrspace(5) %e) local_unnamed_addr {
-  ; CHECK: ld.local.u8 %rs{{[0-9]+}}, [%rd{{[0-9]+}}]
-  %a.load = load atomic volatile i8, ptr addrspace(5) %a monotonic, align 1
-  %a.add = add i8 %a.load, 1
-  ; CHECK: st.local.u8 [%rd{{[0-9]+}}], %rs{{[0-9]+}}
-  store atomic volatile i8 %a.add, ptr addrspace(5) %a monotonic, align 1
-
-  ; CHECK: ld.local.u16 %rs{{[0-9]+}}, [%rd{{[0-9]+}}]
-  %b.load = load atomic volatile i16, ptr addrspace(5) %b monotonic, align 2
-  %b.add = add i16 %b.load, 1
-  ; CHECK: st.local.u16 [%rd{{[0-9]+}}], %rs{{[0-9]+}}
-  store atomic volatile i16 %b.add, ptr addrspace(5) %b monotonic, align 2
-
-  ; CHECK: ld.local.u32 %r{{[0-9]+}}, [%rd{{[0-9]+}}]
-  %c.load = load atomic volatile i32, ptr addrspace(5) %c monotonic, align 4
-  %c.add = add i32 %c.load, 1
-  ; CHECK: st.local.u32 [%rd{{[0-9]+}}], %r{{[0-9]+}}
-  store atomic volatile i32 %c.add, ptr addrspace(5) %c monotonic, align 4
-
-  ; CHECK: ld.local.u64 %rd{{[0-9]+}}, [%rd{{[0-9]+}}]
-  %d.load = load atomic volatile i64, ptr addrspace(5) %d monotonic, align 8
-  %d.add = add i64 %d.load, 1
-  ; CHECK: st.local.u64 [%rd{{[0-9]+}}], %rd{{[0-9]+}}
-  store atomic volatile i64 %d.add, ptr addrspace(5) %d monotonic, align 8
-
-  ; CHECK: ld.local.f32 %f{{[0-9]+}}, [%rd{{[0-9]+}}]
-  %e.load = load atomic volatile float, ptr addrspace(5) %e monotonic, align 4
-  %e.add = fadd float %e.load, 1.0
-  ; CHECK: st.local.f32 [%rd{{[0-9]+}}], %f{{[0-9]+}}
-  store atomic volatile float %e.add, ptr addrspace(5) %e monotonic, align 4
-
-  ; CHECK: ld.local.f64 %fd{{[0-9]+}}, [%rd{{[0-9]+}}]
-  %f.load = load atomic volatile double, ptr addrspace(5) %e monotonic, align 8
-  %f.add = fadd double %f.load, 1.
-  ; CHECK: st.local.f64 [%rd{{[0-9]+}}], %fd{{[0-9]+}}
-  store atomic volatile double %f.add, ptr addrspace(5) %e monotonic, align 8
-
-=======
->>>>>>> 49ef0a8d
   ret void
 }