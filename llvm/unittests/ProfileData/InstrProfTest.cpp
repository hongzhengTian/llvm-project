//===- unittest/ProfileData/InstrProfTest.cpp -------------------*- C++ -*-===//
//
// Part of the LLVM Project, under the Apache License v2.0 with LLVM Exceptions.
// See https://llvm.org/LICENSE.txt for license information.
// SPDX-License-Identifier: Apache-2.0 WITH LLVM-exception
//
//===----------------------------------------------------------------------===//

#include "llvm/ADT/STLExtras.h"
#include "llvm/IR/DerivedTypes.h"
#include "llvm/IR/Function.h"
#include "llvm/IR/IRBuilder.h"
#include "llvm/IR/LLVMContext.h"
#include "llvm/IR/Module.h"
#include "llvm/ProfileData/InstrProfReader.h"
#include "llvm/ProfileData/InstrProfWriter.h"
#include "llvm/ProfileData/MemProf.h"
#include "llvm/ProfileData/MemProfData.inc"
#include "llvm/Support/Compression.h"
#include "llvm/Support/raw_ostream.h"
#include "llvm/Testing/Support/Error.h"
#include "gtest/gtest.h"
#include <cstdarg>
#include <optional>

using namespace llvm;
using ::testing::EndsWith;
using ::testing::IsSubsetOf;
using ::testing::SizeIs;
using ::testing::UnorderedElementsAre;

[[nodiscard]] static ::testing::AssertionResult
ErrorEquals(instrprof_error Expected, Error E) {
  instrprof_error Found;
  std::string FoundMsg;
  handleAllErrors(std::move(E), [&](const InstrProfError &IPE) {
    Found = IPE.get();
    FoundMsg = IPE.message();
  });
  if (Expected == Found)
    return ::testing::AssertionSuccess();
  return ::testing::AssertionFailure() << "error: " << FoundMsg << "\n";
}

namespace llvm {
bool operator==(const TemporalProfTraceTy &lhs,
                const TemporalProfTraceTy &rhs) {
  return lhs.Weight == rhs.Weight &&
         lhs.FunctionNameRefs == rhs.FunctionNameRefs;
}
} // end namespace llvm

namespace {

struct InstrProfTest : ::testing::Test {
  InstrProfWriter Writer;
  std::unique_ptr<IndexedInstrProfReader> Reader;

  void SetUp() override { Writer.setOutputSparse(false); }

  void readProfile(std::unique_ptr<MemoryBuffer> Profile,
                   std::unique_ptr<MemoryBuffer> Remapping = nullptr) {
    auto ReaderOrErr = IndexedInstrProfReader::create(std::move(Profile),
                                                      std::move(Remapping));
    EXPECT_THAT_ERROR(ReaderOrErr.takeError(), Succeeded());
    Reader = std::move(ReaderOrErr.get());
  }
};

struct SparseInstrProfTest : public InstrProfTest {
  void SetUp() override { Writer.setOutputSparse(true); }
};

struct InstrProfReaderWriterTest
    : public InstrProfTest,
      public ::testing::WithParamInterface<
          std::tuple<bool, uint64_t, llvm::endianness>> {
  void SetUp() override { Writer.setOutputSparse(std::get<0>(GetParam())); }
  void TearDown() override {
    // Reset writer value profile data endianness after each test case. Note
    // it's not necessary to reset reader value profile endianness for each test
    // case. Each test case creates a new reader; at reader initialization time,
    // it uses the endianness from hash table object (which is little by
    // default).
    Writer.setValueProfDataEndianness(llvm::endianness::little);
  }

  uint64_t getProfWeight() const { return std::get<1>(GetParam()); }

  llvm::endianness getEndianness() const { return std::get<2>(GetParam()); }
};

struct MaybeSparseInstrProfTest : public InstrProfTest,
                                  public ::testing::WithParamInterface<bool> {
  void SetUp() override { Writer.setOutputSparse(GetParam()); }
};

TEST_P(MaybeSparseInstrProfTest, write_and_read_empty_profile) {
  auto Profile = Writer.writeBuffer();
  readProfile(std::move(Profile));
  ASSERT_TRUE(Reader->begin() == Reader->end());
}

static const auto Err = [](Error E) {
  consumeError(std::move(E));
  FAIL();
};

TEST_P(MaybeSparseInstrProfTest, write_and_read_one_function) {
  Writer.addRecord({"foo", 0x1234, {1, 2, 3, 4}}, Err);
  auto Profile = Writer.writeBuffer();
  readProfile(std::move(Profile));

  auto I = Reader->begin(), E = Reader->end();
  ASSERT_TRUE(I != E);
  ASSERT_EQ(StringRef("foo"), I->Name);
  ASSERT_EQ(0x1234U, I->Hash);
  ASSERT_EQ(4U, I->Counts.size());
  ASSERT_EQ(1U, I->Counts[0]);
  ASSERT_EQ(2U, I->Counts[1]);
  ASSERT_EQ(3U, I->Counts[2]);
  ASSERT_EQ(4U, I->Counts[3]);
  ASSERT_TRUE(++I == E);
}

TEST_P(MaybeSparseInstrProfTest, get_instr_prof_record) {
  Writer.addRecord({"foo", 0x1234, {1, 2}}, Err);
  Writer.addRecord({"foo", 0x1235, {3, 4}}, Err);
  auto Profile = Writer.writeBuffer();
  readProfile(std::move(Profile));

  Expected<InstrProfRecord> R = Reader->getInstrProfRecord("foo", 0x1234);
  EXPECT_THAT_ERROR(R.takeError(), Succeeded());
  ASSERT_EQ(2U, R->Counts.size());
  ASSERT_EQ(1U, R->Counts[0]);
  ASSERT_EQ(2U, R->Counts[1]);

  R = Reader->getInstrProfRecord("foo", 0x1235);
  EXPECT_THAT_ERROR(R.takeError(), Succeeded());
  ASSERT_EQ(2U, R->Counts.size());
  ASSERT_EQ(3U, R->Counts[0]);
  ASSERT_EQ(4U, R->Counts[1]);

  R = Reader->getInstrProfRecord("foo", 0x5678);
  ASSERT_TRUE(ErrorEquals(instrprof_error::hash_mismatch, R.takeError()));

  R = Reader->getInstrProfRecord("bar", 0x1234);
  ASSERT_TRUE(ErrorEquals(instrprof_error::unknown_function, R.takeError()));
}

TEST_P(MaybeSparseInstrProfTest, get_function_counts) {
  Writer.addRecord({"foo", 0x1234, {1, 2}}, Err);
  Writer.addRecord({"foo", 0x1235, {3, 4}}, Err);
  auto Profile = Writer.writeBuffer();
  readProfile(std::move(Profile));

  std::vector<uint64_t> Counts;
  EXPECT_THAT_ERROR(Reader->getFunctionCounts("foo", 0x1234, Counts),
                    Succeeded());
  ASSERT_EQ(2U, Counts.size());
  ASSERT_EQ(1U, Counts[0]);
  ASSERT_EQ(2U, Counts[1]);

  EXPECT_THAT_ERROR(Reader->getFunctionCounts("foo", 0x1235, Counts),
                    Succeeded());
  ASSERT_EQ(2U, Counts.size());
  ASSERT_EQ(3U, Counts[0]);
  ASSERT_EQ(4U, Counts[1]);

  Error E1 = Reader->getFunctionCounts("foo", 0x5678, Counts);
  ASSERT_TRUE(ErrorEquals(instrprof_error::hash_mismatch, std::move(E1)));

  Error E2 = Reader->getFunctionCounts("bar", 0x1234, Counts);
  ASSERT_TRUE(ErrorEquals(instrprof_error::unknown_function, std::move(E2)));
}

// Profile data is copied from general.proftext
TEST_F(InstrProfTest, get_profile_summary) {
  Writer.addRecord({"func1", 0x1234, {97531}}, Err);
  Writer.addRecord({"func2", 0x1234, {0, 0}}, Err);
  Writer.addRecord(
      {"func3",
       0x1234,
       {2305843009213693952, 1152921504606846976, 576460752303423488,
        288230376151711744, 144115188075855872, 72057594037927936}},
      Err);
  Writer.addRecord({"func4", 0x1234, {0}}, Err);
  auto Profile = Writer.writeBuffer();
  readProfile(std::move(Profile));

  auto VerifySummary = [](ProfileSummary &IPS) mutable {
    ASSERT_EQ(ProfileSummary::PSK_Instr, IPS.getKind());
    ASSERT_EQ(2305843009213693952U, IPS.getMaxFunctionCount());
    ASSERT_EQ(2305843009213693952U, IPS.getMaxCount());
    ASSERT_EQ(10U, IPS.getNumCounts());
    ASSERT_EQ(4539628424389557499U, IPS.getTotalCount());
    const std::vector<ProfileSummaryEntry> &Details = IPS.getDetailedSummary();
    uint32_t Cutoff = 800000;
    auto Predicate = [&Cutoff](const ProfileSummaryEntry &PE) {
      return PE.Cutoff == Cutoff;
    };
    auto EightyPerc = find_if(Details, Predicate);
    Cutoff = 900000;
    auto NinetyPerc = find_if(Details, Predicate);
    Cutoff = 950000;
    auto NinetyFivePerc = find_if(Details, Predicate);
    Cutoff = 990000;
    auto NinetyNinePerc = find_if(Details, Predicate);
    ASSERT_EQ(576460752303423488U, EightyPerc->MinCount);
    ASSERT_EQ(288230376151711744U, NinetyPerc->MinCount);
    ASSERT_EQ(288230376151711744U, NinetyFivePerc->MinCount);
    ASSERT_EQ(72057594037927936U, NinetyNinePerc->MinCount);
  };
  ProfileSummary &PS = Reader->getSummary(/* IsCS */ false);
  VerifySummary(PS);

  // Test that conversion of summary to and from Metadata works.
  LLVMContext Context;
  Metadata *MD = PS.getMD(Context);
  ASSERT_TRUE(MD);
  ProfileSummary *PSFromMD = ProfileSummary::getFromMD(MD);
  ASSERT_TRUE(PSFromMD);
  VerifySummary(*PSFromMD);
  delete PSFromMD;

  // Test that summary can be attached to and read back from module.
  Module M("my_module", Context);
  M.setProfileSummary(MD, ProfileSummary::PSK_Instr);
  MD = M.getProfileSummary(/* IsCS */ false);
  ASSERT_TRUE(MD);
  PSFromMD = ProfileSummary::getFromMD(MD);
  ASSERT_TRUE(PSFromMD);
  VerifySummary(*PSFromMD);
  delete PSFromMD;
}

TEST_F(InstrProfTest, test_writer_merge) {
  Writer.addRecord({"func1", 0x1234, {42}}, Err);

  InstrProfWriter Writer2;
  Writer2.addRecord({"func2", 0x1234, {0, 0}}, Err);

  Writer.mergeRecordsFromWriter(std::move(Writer2), Err);

  auto Profile = Writer.writeBuffer();
  readProfile(std::move(Profile));

  Expected<InstrProfRecord> R = Reader->getInstrProfRecord("func1", 0x1234);
  EXPECT_THAT_ERROR(R.takeError(), Succeeded());
  ASSERT_EQ(1U, R->Counts.size());
  ASSERT_EQ(42U, R->Counts[0]);

  R = Reader->getInstrProfRecord("func2", 0x1234);
  EXPECT_THAT_ERROR(R.takeError(), Succeeded());
  ASSERT_EQ(2U, R->Counts.size());
  ASSERT_EQ(0U, R->Counts[0]);
  ASSERT_EQ(0U, R->Counts[1]);
}

TEST_F(InstrProfTest, test_merge_temporal_prof_traces_truncated) {
  uint64_t ReservoirSize = 10;
  uint64_t MaxTraceLength = 2;
  InstrProfWriter Writer(/*Sparse=*/false, ReservoirSize, MaxTraceLength);
  ASSERT_THAT_ERROR(Writer.mergeProfileKind(InstrProfKind::TemporalProfile),
                    Succeeded());

  TemporalProfTraceTy LargeTrace, SmallTrace;
  LargeTrace.FunctionNameRefs = {IndexedInstrProf::ComputeHash("foo"),
                                 IndexedInstrProf::ComputeHash("bar"),
                                 IndexedInstrProf::ComputeHash("goo")};
  SmallTrace.FunctionNameRefs = {IndexedInstrProf::ComputeHash("foo"),
                                 IndexedInstrProf::ComputeHash("bar")};

  SmallVector<TemporalProfTraceTy, 4> Traces = {LargeTrace, SmallTrace};
  Writer.addTemporalProfileTraces(Traces, 2);

  auto Profile = Writer.writeBuffer();
  readProfile(std::move(Profile));

  ASSERT_TRUE(Reader->hasTemporalProfile());
  EXPECT_EQ(Reader->getTemporalProfTraceStreamSize(), 2U);
  EXPECT_THAT(Reader->getTemporalProfTraces(),
              UnorderedElementsAre(SmallTrace, SmallTrace));
}

TEST_F(InstrProfTest, test_merge_traces_from_writer) {
  uint64_t ReservoirSize = 10;
  uint64_t MaxTraceLength = 10;
  InstrProfWriter Writer(/*Sparse=*/false, ReservoirSize, MaxTraceLength);
  InstrProfWriter Writer2(/*Sparse=*/false, ReservoirSize, MaxTraceLength);
  ASSERT_THAT_ERROR(Writer.mergeProfileKind(InstrProfKind::TemporalProfile),
                    Succeeded());
  ASSERT_THAT_ERROR(Writer2.mergeProfileKind(InstrProfKind::TemporalProfile),
                    Succeeded());

  TemporalProfTraceTy FooTrace, BarTrace;
  FooTrace.FunctionNameRefs = {IndexedInstrProf::ComputeHash("foo")};
  BarTrace.FunctionNameRefs = {IndexedInstrProf::ComputeHash("bar")};

  SmallVector<TemporalProfTraceTy, 4> Traces1({FooTrace}), Traces2({BarTrace});
  Writer.addTemporalProfileTraces(Traces1, 1);
  Writer2.addTemporalProfileTraces(Traces2, 1);
  Writer.mergeRecordsFromWriter(std::move(Writer2), Err);

  auto Profile = Writer.writeBuffer();
  readProfile(std::move(Profile));

  ASSERT_TRUE(Reader->hasTemporalProfile());
  EXPECT_EQ(Reader->getTemporalProfTraceStreamSize(), 2U);
  EXPECT_THAT(Reader->getTemporalProfTraces(),
              UnorderedElementsAre(FooTrace, BarTrace));
}

TEST_F(InstrProfTest, test_merge_traces_sampled) {
  uint64_t ReservoirSize = 3;
  uint64_t MaxTraceLength = 10;
  InstrProfWriter Writer(/*Sparse=*/false, ReservoirSize, MaxTraceLength);
  ASSERT_THAT_ERROR(Writer.mergeProfileKind(InstrProfKind::TemporalProfile),
                    Succeeded());

  TemporalProfTraceTy FooTrace, BarTrace, GooTrace;
  FooTrace.FunctionNameRefs = {IndexedInstrProf::ComputeHash("foo")};
  BarTrace.FunctionNameRefs = {IndexedInstrProf::ComputeHash("bar")};
  GooTrace.FunctionNameRefs = {IndexedInstrProf::ComputeHash("Goo")};

  // Add some sampled traces
  SmallVector<TemporalProfTraceTy, 4> SampledTraces = {FooTrace, BarTrace,
                                                       GooTrace};
  Writer.addTemporalProfileTraces(SampledTraces, 5);
  // Add some unsampled traces
  SmallVector<TemporalProfTraceTy, 4> UnsampledTraces = {BarTrace, GooTrace};
  Writer.addTemporalProfileTraces(UnsampledTraces, 2);
  UnsampledTraces = {FooTrace};
  Writer.addTemporalProfileTraces(UnsampledTraces, 1);

  auto Profile = Writer.writeBuffer();
  readProfile(std::move(Profile));

  ASSERT_TRUE(Reader->hasTemporalProfile());
  EXPECT_EQ(Reader->getTemporalProfTraceStreamSize(), 8U);
  // Check that we have a subset of all the traces we added
  EXPECT_THAT(Reader->getTemporalProfTraces(), SizeIs(ReservoirSize));
  EXPECT_THAT(
      Reader->getTemporalProfTraces(),
      IsSubsetOf({FooTrace, BarTrace, GooTrace, BarTrace, GooTrace, FooTrace}));
}

using ::llvm::memprof::IndexedMemProfRecord;
using ::llvm::memprof::MemInfoBlock;
using FrameIdMapTy =
    llvm::DenseMap<::llvm::memprof::FrameId, ::llvm::memprof::Frame>;

static FrameIdMapTy getFrameMapping() {
  FrameIdMapTy Mapping;
  Mapping.insert({0, {0x123, 1, 2, false}});
  Mapping.insert({1, {0x345, 3, 4, true}});
  Mapping.insert({2, {0x125, 5, 6, false}});
  Mapping.insert({3, {0x567, 7, 8, true}});
  Mapping.insert({4, {0x124, 5, 6, false}});
  Mapping.insert({5, {0x789, 8, 9, true}});
  return Mapping;
}

IndexedMemProfRecord makeRecord(
    std::initializer_list<std::initializer_list<::llvm::memprof::FrameId>>
        AllocFrames,
    std::initializer_list<std::initializer_list<::llvm::memprof::FrameId>>
        CallSiteFrames,
    const MemInfoBlock &Block = MemInfoBlock()) {
  llvm::memprof::IndexedMemProfRecord MR;
  for (const auto &Frames : AllocFrames)
    MR.AllocSites.emplace_back(Frames, llvm::memprof::hashCallStack(Frames),
                               Block);
  for (const auto &Frames : CallSiteFrames)
    MR.CallSites.push_back(Frames);
  return MR;
}

MATCHER_P(EqualsRecord, Want, "") {
  const memprof::MemProfRecord &Got = arg;

  auto PrintAndFail = [&]() {
    std::string Buffer;
    llvm::raw_string_ostream OS(Buffer);
    OS << "Want:\n";
    Want.print(OS);
    OS << "Got:\n";
    Got.print(OS);
    OS.flush();
    *result_listener << "MemProf Record differs!\n" << Buffer;
    return false;
  };

  if (Want.AllocSites.size() != Got.AllocSites.size())
    return PrintAndFail();
  if (Want.CallSites.size() != Got.CallSites.size())
    return PrintAndFail();

  for (size_t I = 0; I < Got.AllocSites.size(); I++) {
    if (Want.AllocSites[I].Info != Got.AllocSites[I].Info)
      return PrintAndFail();
    if (Want.AllocSites[I].CallStack != Got.AllocSites[I].CallStack)
      return PrintAndFail();
  }

  for (size_t I = 0; I < Got.CallSites.size(); I++) {
    if (Want.CallSites[I] != Got.CallSites[I])
      return PrintAndFail();
  }
  return true;
}

TEST_F(InstrProfTest, test_memprof) {
  ASSERT_THAT_ERROR(Writer.mergeProfileKind(InstrProfKind::MemProf),
                    Succeeded());

  const IndexedMemProfRecord IndexedMR = makeRecord(
      /*AllocFrames=*/
      {
          {0, 1},
          {2, 3},
      },
      /*CallSiteFrames=*/{
          {4, 5},
      });
  const FrameIdMapTy IdToFrameMap = getFrameMapping();
  for (const auto &I : IdToFrameMap) {
    Writer.addMemProfFrame(I.first, I.getSecond(), Err);
  }
  Writer.addMemProfRecord(/*Id=*/0x9999, IndexedMR);

  auto Profile = Writer.writeBuffer();
  readProfile(std::move(Profile));

  auto RecordOr = Reader->getMemProfRecord(0x9999);
  ASSERT_THAT_ERROR(RecordOr.takeError(), Succeeded());
  const memprof::MemProfRecord &Record = RecordOr.get();

  std::optional<memprof::FrameId> LastUnmappedFrameId;
  auto IdToFrameCallback = [&](const memprof::FrameId Id) {
    auto Iter = IdToFrameMap.find(Id);
    if (Iter == IdToFrameMap.end()) {
      LastUnmappedFrameId = Id;
      return memprof::Frame(0, 0, 0, false);
    }
    return Iter->second;
  };

  const memprof::MemProfRecord WantRecord(IndexedMR, IdToFrameCallback);
  ASSERT_FALSE(LastUnmappedFrameId.has_value())
      << "could not map frame id: " << *LastUnmappedFrameId;
  EXPECT_THAT(WantRecord, EqualsRecord(Record));
}

TEST_F(InstrProfTest, test_memprof_getrecord_error) {
  ASSERT_THAT_ERROR(Writer.mergeProfileKind(InstrProfKind::MemProf),
                    Succeeded());

  const IndexedMemProfRecord IndexedMR = makeRecord(
      /*AllocFrames=*/
      {
          {0, 1},
          {2, 3},
      },
      /*CallSiteFrames=*/{
          {4, 5},
      });
  // We skip adding the frame mappings here unlike the test_memprof unit test
  // above to exercise the failure path when getMemProfRecord is invoked.
  Writer.addMemProfRecord(/*Id=*/0x9999, IndexedMR);

  auto Profile = Writer.writeBuffer();
  readProfile(std::move(Profile));

  // Missing frames give a hash_mismatch error.
  auto RecordOr = Reader->getMemProfRecord(0x9999);
  ASSERT_TRUE(
      ErrorEquals(instrprof_error::hash_mismatch, RecordOr.takeError()));

  // Missing functions give a unknown_function error.
  RecordOr = Reader->getMemProfRecord(0x1111);
  ASSERT_TRUE(
      ErrorEquals(instrprof_error::unknown_function, RecordOr.takeError()));
}

TEST_F(InstrProfTest, test_memprof_merge) {
  Writer.addRecord({"func1", 0x1234, {42}}, Err);

  InstrProfWriter Writer2;
  ASSERT_THAT_ERROR(Writer2.mergeProfileKind(InstrProfKind::MemProf),
                    Succeeded());

  const IndexedMemProfRecord IndexedMR = makeRecord(
      /*AllocFrames=*/
      {
          {0, 1},
          {2, 3},
      },
      /*CallSiteFrames=*/{
          {4, 5},
      });

  const FrameIdMapTy IdToFrameMap = getFrameMapping();
  for (const auto &I : IdToFrameMap) {
    Writer.addMemProfFrame(I.first, I.getSecond(), Err);
  }
  Writer2.addMemProfRecord(/*Id=*/0x9999, IndexedMR);

  ASSERT_THAT_ERROR(Writer.mergeProfileKind(Writer2.getProfileKind()),
                    Succeeded());
  Writer.mergeRecordsFromWriter(std::move(Writer2), Err);

  auto Profile = Writer.writeBuffer();
  readProfile(std::move(Profile));

  Expected<InstrProfRecord> R = Reader->getInstrProfRecord("func1", 0x1234);
  EXPECT_THAT_ERROR(R.takeError(), Succeeded());
  ASSERT_EQ(1U, R->Counts.size());
  ASSERT_EQ(42U, R->Counts[0]);

  auto RecordOr = Reader->getMemProfRecord(0x9999);
  ASSERT_THAT_ERROR(RecordOr.takeError(), Succeeded());
  const memprof::MemProfRecord &Record = RecordOr.get();

  memprof::FrameId LastUnmappedFrameId = 0;
  bool HasFrameMappingError = false;

  auto IdToFrameCallback = [&](const memprof::FrameId Id) {
    auto Iter = IdToFrameMap.find(Id);
    if (Iter == IdToFrameMap.end()) {
      LastUnmappedFrameId = Id;
      HasFrameMappingError = true;
      return memprof::Frame(0, 0, 0, false);
    }
    return Iter->second;
  };

  const memprof::MemProfRecord WantRecord(IndexedMR, IdToFrameCallback);
  ASSERT_FALSE(HasFrameMappingError)
      << "could not map frame id: " << LastUnmappedFrameId;
  EXPECT_THAT(WantRecord, EqualsRecord(Record));
}

TEST_F(InstrProfTest, test_irpgo_function_name) {
  LLVMContext Ctx;
  auto M = std::make_unique<Module>("MyModule.cpp", Ctx);
  auto *FTy = FunctionType::get(Type::getVoidTy(Ctx), /*isVarArg=*/false);

  std::vector<std::tuple<StringRef, Function::LinkageTypes, StringRef>> Data;
  Data.emplace_back("ExternalFoo", Function::ExternalLinkage, "ExternalFoo");
  Data.emplace_back("InternalFoo", Function::InternalLinkage,
                    "MyModule.cpp;InternalFoo");
  Data.emplace_back("\01-[C dynamicFoo:]", Function::ExternalLinkage,
                    "-[C dynamicFoo:]");
  Data.emplace_back("\01-[C internalFoo:]", Function::InternalLinkage,
                    "MyModule.cpp;-[C internalFoo:]");

  for (auto &[Name, Linkage, ExpectedIRPGOFuncName] : Data)
    Function::Create(FTy, Linkage, Name, M.get());

  for (auto &[Name, Linkage, ExpectedIRPGOFuncName] : Data) {
    auto *F = M->getFunction(Name);
    auto IRPGOFuncName = getIRPGOFuncName(*F);
    EXPECT_EQ(IRPGOFuncName, ExpectedIRPGOFuncName);

    auto [Filename, ParsedIRPGOFuncName] = getParsedIRPGOName(IRPGOFuncName);
    StringRef ExpectedParsedIRPGOFuncName = IRPGOFuncName;
    if (ExpectedParsedIRPGOFuncName.consume_front("MyModule.cpp;")) {
      EXPECT_EQ(Filename, "MyModule.cpp");
    } else {
      EXPECT_EQ(Filename, "");
    }
    EXPECT_EQ(ParsedIRPGOFuncName, ExpectedParsedIRPGOFuncName);
  }
}

TEST_F(InstrProfTest, test_pgo_function_name) {
  LLVMContext Ctx;
  auto M = std::make_unique<Module>("MyModule.cpp", Ctx);
  auto *FTy = FunctionType::get(Type::getVoidTy(Ctx), /*isVarArg=*/false);

  std::vector<std::tuple<StringRef, Function::LinkageTypes, StringRef>> Data;
  Data.emplace_back("ExternalFoo", Function::ExternalLinkage, "ExternalFoo");
  Data.emplace_back("InternalFoo", Function::InternalLinkage,
                    "MyModule.cpp:InternalFoo");
  Data.emplace_back("\01-[C externalFoo:]", Function::ExternalLinkage,
                    "-[C externalFoo:]");
  Data.emplace_back("\01-[C internalFoo:]", Function::InternalLinkage,
                    "MyModule.cpp:-[C internalFoo:]");

  for (auto &[Name, Linkage, ExpectedPGOFuncName] : Data)
    Function::Create(FTy, Linkage, Name, M.get());

  for (auto &[Name, Linkage, ExpectedPGOFuncName] : Data) {
    auto *F = M->getFunction(Name);
    EXPECT_EQ(getPGOFuncName(*F), ExpectedPGOFuncName);
  }
}

TEST_F(InstrProfTest, test_irpgo_read_deprecated_names) {
  LLVMContext Ctx;
  auto M = std::make_unique<Module>("MyModule.cpp", Ctx);
  auto *FTy = FunctionType::get(Type::getVoidTy(Ctx), /*isVarArg=*/false);
  auto *InternalFooF =
      Function::Create(FTy, Function::InternalLinkage, "InternalFoo", M.get());
  auto *ExternalFooF =
      Function::Create(FTy, Function::ExternalLinkage, "ExternalFoo", M.get());

  auto *InternalBarF =
      Function::Create(FTy, Function::InternalLinkage, "InternalBar", M.get());
  auto *ExternalBarF =
      Function::Create(FTy, Function::ExternalLinkage, "ExternalBar", M.get());

  Writer.addRecord({getIRPGOFuncName(*InternalFooF), 0x1234, {1}}, Err);
  Writer.addRecord({getIRPGOFuncName(*ExternalFooF), 0x5678, {1}}, Err);
  // Write a record with a deprecated name
  Writer.addRecord({getPGOFuncName(*InternalBarF), 0x1111, {2}}, Err);
  Writer.addRecord({getPGOFuncName(*ExternalBarF), 0x2222, {2}}, Err);

  auto Profile = Writer.writeBuffer();
  readProfile(std::move(Profile));

  EXPECT_THAT_EXPECTED(
      Reader->getInstrProfRecord(getIRPGOFuncName(*InternalFooF), 0x1234,
                                 getPGOFuncName(*InternalFooF)),
      Succeeded());
  EXPECT_THAT_EXPECTED(
      Reader->getInstrProfRecord(getIRPGOFuncName(*ExternalFooF), 0x5678,
                                 getPGOFuncName(*ExternalFooF)),
      Succeeded());
  // Ensure we can still read this old record name
  EXPECT_THAT_EXPECTED(
      Reader->getInstrProfRecord(getIRPGOFuncName(*InternalBarF), 0x1111,
                                 getPGOFuncName(*InternalBarF)),
      Succeeded());
  EXPECT_THAT_EXPECTED(
      Reader->getInstrProfRecord(getIRPGOFuncName(*ExternalBarF), 0x2222,
                                 getPGOFuncName(*ExternalBarF)),
      Succeeded());
}

// callee1 to callee6 are from vtable1 to vtable6 respectively.
static const char callee1[] = "callee1";
static const char callee2[] = "callee2";
static const char callee3[] = "callee3";
static const char callee4[] = "callee4";
static const char callee5[] = "callee5";
static const char callee6[] = "callee6";
// callee7 and callee8 are not from any vtables.
static const char callee7[] = "callee7";
static const char callee8[] = "callee8";
// 'callee' is primarily used to create multiple-element vtables.
static const char callee[] = "callee";
static const uint64_t vtable1[] = {uint64_t(callee), uint64_t(callee1)};
static const uint64_t vtable2[] = {uint64_t(callee2), uint64_t(callee)};
static const uint64_t vtable3[] = {
    uint64_t(callee),
    uint64_t(callee3),
};
static const uint64_t vtable4[] = {uint64_t(callee4), uint64_t(callee)};
static const uint64_t vtable5[] = {uint64_t(callee5), uint64_t(callee)};
static const uint64_t vtable6[] = {uint64_t(callee6), uint64_t(callee)};

// Returns the address of callee with a numbered suffix in vtable.
static uint64_t getCalleeAddress(const uint64_t *vtableAddr) {
  uint64_t CalleeAddr;
  // Callee with a numbered suffix is the 2nd element in vtable1 and vtable3,
  // and the 1st element in the rest of vtables.
  if (vtableAddr == vtable1 || vtableAddr == vtable3)
    CalleeAddr = uint64_t(vtableAddr) + 8;
  else
    CalleeAddr = uint64_t(vtableAddr);
  return CalleeAddr;
}

TEST_P(InstrProfReaderWriterTest, icall_and_vtable_data_read_write) {
  NamedInstrProfRecord Record1("caller", 0x1234, {1, 2});

  // 4 indirect call value sites.
  {
    Record1.reserveSites(IPVK_IndirectCallTarget, 4);
    InstrProfValueData VD0[] = {
        {(uint64_t)callee1, 1}, {(uint64_t)callee2, 2}, {(uint64_t)callee3, 3}};
    Record1.addValueData(IPVK_IndirectCallTarget, 0, VD0, 3, nullptr);
    // No value profile data at the second site.
    Record1.addValueData(IPVK_IndirectCallTarget, 1, nullptr, 0, nullptr);
    InstrProfValueData VD2[] = {{(uint64_t)callee1, 1}, {(uint64_t)callee2, 2}};
    Record1.addValueData(IPVK_IndirectCallTarget, 2, VD2, 2, nullptr);
    InstrProfValueData VD3[] = {{(uint64_t)callee7, 1}, {(uint64_t)callee8, 2}};
    Record1.addValueData(IPVK_IndirectCallTarget, 3, VD3, 2, nullptr);
  }

  // 2 vtable value sites.
  {
    InstrProfValueData VD0[] = {
        {getCalleeAddress(vtable1), 1},
        {getCalleeAddress(vtable2), 2},
        {getCalleeAddress(vtable3), 3},
    };
    InstrProfValueData VD2[] = {
        {getCalleeAddress(vtable1), 1},
        {getCalleeAddress(vtable2), 2},
    };
    Record1.addValueData(IPVK_VTableTarget, 0, VD0, 3, nullptr);
    Record1.addValueData(IPVK_VTableTarget, 2, VD2, 2, nullptr);
  }

  Writer.addRecord(std::move(Record1), getProfWeight(), Err);
  Writer.addRecord({"callee1", 0x1235, {3, 4}}, Err);
  Writer.addRecord({"callee2", 0x1235, {3, 4}}, Err);
  Writer.addRecord({"callee3", 0x1235, {3, 4}}, Err);
  Writer.addRecord({"callee7", 0x1235, {3, 4}}, Err);
  Writer.addRecord({"callee8", 0x1235, {3, 4}}, Err);

  // Set writer value prof data endianness.
  Writer.setValueProfDataEndianness(getEndianness());

  auto Profile = Writer.writeBuffer();
  readProfile(std::move(Profile));

  // Set reader value prof data endianness.
  Reader->setValueProfDataEndianness(getEndianness());

  Expected<InstrProfRecord> R = Reader->getInstrProfRecord("caller", 0x1234);
  ASSERT_THAT_ERROR(R.takeError(), Succeeded());

  // Test the number of instrumented indirect call sites and the number of
  // profiled values at each site.
  ASSERT_EQ(4U, R->getNumValueSites(IPVK_IndirectCallTarget));
  EXPECT_EQ(3U, R->getNumValueDataForSite(IPVK_IndirectCallTarget, 0));
  EXPECT_EQ(0U, R->getNumValueDataForSite(IPVK_IndirectCallTarget, 1));
  EXPECT_EQ(2U, R->getNumValueDataForSite(IPVK_IndirectCallTarget, 2));
  EXPECT_EQ(2U, R->getNumValueDataForSite(IPVK_IndirectCallTarget, 3));

  // Test the number of instrumented vtable sites and the number of profiled
  // values at each site.
<<<<<<< HEAD
  ASSERT_EQ(2U, R->getNumValueSites(IPVK_VTableTarget));
  EXPECT_EQ(3U, R->getNumValueDataForSite(IPVK_VTableTarget, 0));
  EXPECT_EQ(2U, R->getNumValueDataForSite(IPVK_VTableTarget, 1));
=======
  ASSERT_EQ(R->getNumValueSites(IPVK_VTableTarget), 2U);
  EXPECT_EQ(R->getNumValueDataForSite(IPVK_VTableTarget, 0), 3U);
  EXPECT_EQ(R->getNumValueDataForSite(IPVK_VTableTarget, 1), 2U);
>>>>>>> 45eabd13

  // First indirect site.
  {
    uint64_t TotalC;
<<<<<<< HEAD
    std::unique_ptr<InstrProfValueData[]> VD =
        R->getValueForSite(IPVK_IndirectCallTarget, 0, &TotalC);

    EXPECT_EQ(3U * getProfWeight(), VD[0].Count);
    EXPECT_EQ(2U * getProfWeight(), VD[1].Count);
    EXPECT_EQ(1U * getProfWeight(), VD[2].Count);
    EXPECT_EQ(6U * getProfWeight(), TotalC);

    EXPECT_EQ(StringRef((const char *)VD[0].Value, 7), StringRef("callee3"));
    EXPECT_EQ(StringRef((const char *)VD[1].Value, 7), StringRef("callee2"));
    EXPECT_EQ(StringRef((const char *)VD[2].Value, 7), StringRef("callee1"));
=======
    auto VD = R->getValueForSite(IPVK_IndirectCallTarget, 0, &TotalC);

    EXPECT_EQ(VD[0].Count, 3U * getProfWeight());
    EXPECT_EQ(VD[1].Count, 2U * getProfWeight());
    EXPECT_EQ(VD[2].Count, 1U * getProfWeight());
    EXPECT_EQ(TotalC, 6U * getProfWeight());

    EXPECT_STREQ((const char *)VD[0].Value, "callee3");
    EXPECT_STREQ((const char *)VD[1].Value, "callee2");
    EXPECT_STREQ((const char *)VD[2].Value, "callee1");
>>>>>>> 45eabd13
  }

  // First vtable site.
  {
    uint64_t TotalC;
<<<<<<< HEAD
    std::unique_ptr<InstrProfValueData[]> VD =
        R->getValueForSite(IPVK_VTableTarget, 0, &TotalC);

    EXPECT_EQ(3U * getProfWeight(), VD[0].Count);
    EXPECT_EQ(2U * getProfWeight(), VD[1].Count);
    EXPECT_EQ(1U * getProfWeight(), VD[2].Count);
    EXPECT_EQ(6U * getProfWeight(), TotalC);

    EXPECT_EQ(VD[0].Value, getCalleeAddress(vtable3));
    EXPECT_EQ(VD[1].Value, getCalleeAddress(vtable2));
    EXPECT_EQ(VD[2].Value, getCalleeAddress(vtable1));
  }

  // Second vtable site.
  {
    uint64_t TotalC;
    std::unique_ptr<InstrProfValueData[]> VD =
        R->getValueForSite(IPVK_VTableTarget, 1, &TotalC);

    EXPECT_EQ(2U * getProfWeight(), VD[0].Count);
    EXPECT_EQ(1U * getProfWeight(), VD[1].Count);
    EXPECT_EQ(3U * getProfWeight(), TotalC);
=======
    auto VD = R->getValueForSite(IPVK_VTableTarget, 0, &TotalC);

    EXPECT_EQ(VD[0].Count, 3U * getProfWeight());
    EXPECT_EQ(VD[1].Count, 2U * getProfWeight());
    EXPECT_EQ(VD[2].Count, 1U * getProfWeight());
    EXPECT_EQ(TotalC, 6U * getProfWeight());

    EXPECT_EQ(VD[0].Value, getCalleeAddress(vtable3));
    EXPECT_EQ(VD[1].Value, getCalleeAddress(vtable2));
    EXPECT_EQ(VD[2].Value, getCalleeAddress(vtable1));
  }

  // Second vtable site.
  {
    uint64_t TotalC;
    auto VD = R->getValueForSite(IPVK_VTableTarget, 1, &TotalC);

    EXPECT_EQ(VD[0].Count, 2U * getProfWeight());
    EXPECT_EQ(VD[1].Count, 1U * getProfWeight());
    EXPECT_EQ(TotalC, 3U * getProfWeight());
>>>>>>> 45eabd13

    EXPECT_EQ(VD[0].Value, getCalleeAddress(vtable2));
    EXPECT_EQ(VD[1].Value, getCalleeAddress(vtable1));
  }
}

INSTANTIATE_TEST_SUITE_P(
    WeightAndEndiannessTest, InstrProfReaderWriterTest,
    ::testing::Combine(
        ::testing::Bool(),          /* Sparse */
        ::testing::Values(1U, 10U), /* ProfWeight */
        ::testing::Values(llvm::endianness::big,
                          llvm::endianness::little) /* Endianness */
        ));

TEST_P(MaybeSparseInstrProfTest, annotate_vp_data) {
  NamedInstrProfRecord Record("caller", 0x1234, {1, 2});
  Record.reserveSites(IPVK_IndirectCallTarget, 1);
  InstrProfValueData VD0[] = {{1000, 1}, {2000, 2}, {3000, 3}, {5000, 5},
                              {4000, 4}, {6000, 6}};
  Record.addValueData(IPVK_IndirectCallTarget, 0, VD0, 6, nullptr);
  Writer.addRecord(std::move(Record), Err);
  auto Profile = Writer.writeBuffer();
  readProfile(std::move(Profile));
  Expected<InstrProfRecord> R = Reader->getInstrProfRecord("caller", 0x1234);
  EXPECT_THAT_ERROR(R.takeError(), Succeeded());

  LLVMContext Ctx;
  std::unique_ptr<Module> M(new Module("MyModule", Ctx));
  FunctionType *FTy = FunctionType::get(Type::getVoidTy(Ctx),
                                        /*isVarArg=*/false);
  Function *F =
      Function::Create(FTy, Function::ExternalLinkage, "caller", M.get());
  BasicBlock *BB = BasicBlock::Create(Ctx, "", F);

  IRBuilder<> Builder(BB);
  BasicBlock *TBB = BasicBlock::Create(Ctx, "", F);
  BasicBlock *FBB = BasicBlock::Create(Ctx, "", F);

  // Use branch instruction to annotate with value profile data for simplicity
  Instruction *Inst = Builder.CreateCondBr(Builder.getTrue(), TBB, FBB);
  Instruction *Inst2 = Builder.CreateCondBr(Builder.getTrue(), TBB, FBB);
  annotateValueSite(*M, *Inst, R.get(), IPVK_IndirectCallTarget, 0);

  InstrProfValueData ValueData[5];
  uint32_t N;
  uint64_t T;
  bool Res = getValueProfDataFromInst(*Inst, IPVK_IndirectCallTarget, 5,
                                      ValueData, N, T);
  ASSERT_TRUE(Res);
  ASSERT_EQ(3U, N);
  ASSERT_EQ(21U, T);
  // The result should be sorted already:
  ASSERT_EQ(6000U, ValueData[0].Value);
  ASSERT_EQ(6U, ValueData[0].Count);
  ASSERT_EQ(5000U, ValueData[1].Value);
  ASSERT_EQ(5U, ValueData[1].Count);
  ASSERT_EQ(4000U, ValueData[2].Value);
  ASSERT_EQ(4U, ValueData[2].Count);
  Res = getValueProfDataFromInst(*Inst, IPVK_IndirectCallTarget, 1, ValueData,
                                 N, T);
  ASSERT_TRUE(Res);
  ASSERT_EQ(1U, N);
  ASSERT_EQ(21U, T);

  Res = getValueProfDataFromInst(*Inst2, IPVK_IndirectCallTarget, 5, ValueData,
                                 N, T);
  ASSERT_FALSE(Res);

  // Remove the MD_prof metadata
  Inst->setMetadata(LLVMContext::MD_prof, 0);
  // Annotate 5 records this time.
  annotateValueSite(*M, *Inst, R.get(), IPVK_IndirectCallTarget, 0, 5);
  Res = getValueProfDataFromInst(*Inst, IPVK_IndirectCallTarget, 5,
                                      ValueData, N, T);
  ASSERT_TRUE(Res);
  ASSERT_EQ(5U, N);
  ASSERT_EQ(21U, T);
  ASSERT_EQ(6000U, ValueData[0].Value);
  ASSERT_EQ(6U, ValueData[0].Count);
  ASSERT_EQ(5000U, ValueData[1].Value);
  ASSERT_EQ(5U, ValueData[1].Count);
  ASSERT_EQ(4000U, ValueData[2].Value);
  ASSERT_EQ(4U, ValueData[2].Count);
  ASSERT_EQ(3000U, ValueData[3].Value);
  ASSERT_EQ(3U, ValueData[3].Count);
  ASSERT_EQ(2000U, ValueData[4].Value);
  ASSERT_EQ(2U, ValueData[4].Count);

  // Remove the MD_prof metadata
  Inst->setMetadata(LLVMContext::MD_prof, 0);
  // Annotate with 4 records.
  InstrProfValueData VD0Sorted[] = {{1000, 6}, {2000, 5}, {3000, 4}, {4000, 3},
                              {5000, 2}, {6000, 1}};
  annotateValueSite(*M, *Inst, ArrayRef(VD0Sorted).slice(2), 10,
                    IPVK_IndirectCallTarget, 5);
  Res = getValueProfDataFromInst(*Inst, IPVK_IndirectCallTarget, 5,
                                      ValueData, N, T);
  ASSERT_TRUE(Res);
  ASSERT_EQ(4U, N);
  ASSERT_EQ(10U, T);
  ASSERT_EQ(3000U, ValueData[0].Value);
  ASSERT_EQ(4U, ValueData[0].Count);
  ASSERT_EQ(4000U, ValueData[1].Value);
  ASSERT_EQ(3U, ValueData[1].Count);
  ASSERT_EQ(5000U, ValueData[2].Value);
  ASSERT_EQ(2U, ValueData[2].Count);
  ASSERT_EQ(6000U, ValueData[3].Value);
  ASSERT_EQ(1U, ValueData[3].Count);
}

TEST_P(MaybeSparseInstrProfTest, icall_and_vtable_data_merge) {
  static const char caller[] = "caller";
  NamedInstrProfRecord Record11(caller, 0x1234, {1, 2});
  NamedInstrProfRecord Record12(caller, 0x1234, {1, 2});

  // 5 value sites for indirect calls.
  {
    Record11.reserveSites(IPVK_IndirectCallTarget, 5);
    InstrProfValueData VD0[] = {{uint64_t(callee1), 1},
                                {uint64_t(callee2), 2},
                                {uint64_t(callee3), 3},
                                {uint64_t(callee4), 4}};
    Record11.addValueData(IPVK_IndirectCallTarget, 0, VD0, 4, nullptr);

    // No value profile data at the second site.
    Record11.addValueData(IPVK_IndirectCallTarget, 1, nullptr, 0, nullptr);

    InstrProfValueData VD2[] = {
        {uint64_t(callee1), 1}, {uint64_t(callee2), 2}, {uint64_t(callee3), 3}};
    Record11.addValueData(IPVK_IndirectCallTarget, 2, VD2, 3, nullptr);

    InstrProfValueData VD3[] = {{uint64_t(callee7), 1}, {uint64_t(callee8), 2}};
    Record11.addValueData(IPVK_IndirectCallTarget, 3, VD3, 2, nullptr);

    InstrProfValueData VD4[] = {
        {uint64_t(callee1), 1}, {uint64_t(callee2), 2}, {uint64_t(callee3), 3}};
    Record11.addValueData(IPVK_IndirectCallTarget, 4, VD4, 3, nullptr);
  }
  // 3 value sites for vtables.
  {
    Record11.reserveSites(IPVK_VTableTarget, 3);
    InstrProfValueData VD0[] = {{getCalleeAddress(vtable1), 1},
                                {getCalleeAddress(vtable2), 2},
                                {getCalleeAddress(vtable3), 3},
                                {getCalleeAddress(vtable4), 4}};
    Record11.addValueData(IPVK_VTableTarget, 0, VD0, 4, nullptr);

    InstrProfValueData VD2[] = {{getCalleeAddress(vtable1), 1},
                                {getCalleeAddress(vtable2), 2},
                                {getCalleeAddress(vtable3), 3}};
    Record11.addValueData(IPVK_VTableTarget, 1, VD2, 3, nullptr);

    InstrProfValueData VD4[] = {{getCalleeAddress(vtable1), 1},
                                {getCalleeAddress(vtable2), 2},
                                {getCalleeAddress(vtable3), 3}};
    Record11.addValueData(IPVK_VTableTarget, 3, VD4, 3, nullptr);
  }

  // A different record for the same caller.
  Record12.reserveSites(IPVK_IndirectCallTarget, 5);
  InstrProfValueData VD02[] = {{uint64_t(callee2), 5}, {uint64_t(callee3), 3}};
  Record12.addValueData(IPVK_IndirectCallTarget, 0, VD02, 2, nullptr);

  // No value profile data at the second site.
  Record12.addValueData(IPVK_IndirectCallTarget, 1, nullptr, 0, nullptr);

  InstrProfValueData VD22[] = {
      {uint64_t(callee2), 1}, {uint64_t(callee3), 3}, {uint64_t(callee4), 4}};
  Record12.addValueData(IPVK_IndirectCallTarget, 2, VD22, 3, nullptr);

  Record12.addValueData(IPVK_IndirectCallTarget, 3, nullptr, 0, nullptr);

  InstrProfValueData VD42[] = {
      {uint64_t(callee1), 1}, {uint64_t(callee2), 2}, {uint64_t(callee3), 3}};
  Record12.addValueData(IPVK_IndirectCallTarget, 4, VD42, 3, nullptr);

  // 3 value sites for vtables.
  {
    Record12.reserveSites(IPVK_VTableTarget, 3);
    InstrProfValueData VD0[] = {{getCalleeAddress(vtable2), 5},
                                {getCalleeAddress(vtable3), 3}};
    Record12.addValueData(IPVK_VTableTarget, 0, VD0, 2, nullptr);

    InstrProfValueData VD2[] = {{getCalleeAddress(vtable2), 1},
                                {getCalleeAddress(vtable3), 3},
                                {getCalleeAddress(vtable4), 4}};
    Record12.addValueData(IPVK_VTableTarget, 1, VD2, 3, nullptr);

    InstrProfValueData VD4[] = {{getCalleeAddress(vtable1), 1},
                                {getCalleeAddress(vtable2), 2},
                                {getCalleeAddress(vtable3), 3}};
    Record12.addValueData(IPVK_VTableTarget, 3, VD4, 3, nullptr);
  }

  Writer.addRecord(std::move(Record11), Err);
  // Merge profile data.
  Writer.addRecord(std::move(Record12), Err);

  Writer.addRecord({callee1, 0x1235, {3, 4}}, Err);
  Writer.addRecord({callee2, 0x1235, {3, 4}}, Err);
  Writer.addRecord({callee3, 0x1235, {3, 4}}, Err);
  Writer.addRecord({callee3, 0x1235, {3, 4}}, Err);
  Writer.addRecord({callee4, 0x1235, {3, 5}}, Err);
  Writer.addRecord({callee7, 0x1235, {3, 5}}, Err);
  Writer.addRecord({callee8, 0x1235, {3, 5}}, Err);
  auto Profile = Writer.writeBuffer();
  readProfile(std::move(Profile));

  // Test the number of instrumented value sites and the number of profiled
  // values for each site.
  Expected<InstrProfRecord> R = Reader->getInstrProfRecord("caller", 0x1234);
  EXPECT_THAT_ERROR(R.takeError(), Succeeded());
  // For indirect calls.
  ASSERT_EQ(5U, R->getNumValueSites(IPVK_IndirectCallTarget));
  ASSERT_EQ(4U, R->getNumValueDataForSite(IPVK_IndirectCallTarget, 0));
  ASSERT_EQ(0U, R->getNumValueDataForSite(IPVK_IndirectCallTarget, 1));
  ASSERT_EQ(4U, R->getNumValueDataForSite(IPVK_IndirectCallTarget, 2));
  ASSERT_EQ(2U, R->getNumValueDataForSite(IPVK_IndirectCallTarget, 3));
  ASSERT_EQ(3U, R->getNumValueDataForSite(IPVK_IndirectCallTarget, 4));
  // For vtables.
<<<<<<< HEAD
  ASSERT_EQ(3U, R->getNumValueSites(IPVK_VTableTarget));
  ASSERT_EQ(4U, R->getNumValueDataForSite(IPVK_VTableTarget, 0));
  ASSERT_EQ(4U, R->getNumValueDataForSite(IPVK_VTableTarget, 1));
  ASSERT_EQ(3U, R->getNumValueDataForSite(IPVK_VTableTarget, 2));

  // Test the merged values for indirect calls.
  {
    std::unique_ptr<InstrProfValueData[]> VD =
        R->getValueForSite(IPVK_IndirectCallTarget, 0);
    EXPECT_EQ(StringRef((const char *)VD[0].Value, 7), StringRef("callee2"));
    EXPECT_EQ(7U, VD[0].Count);
    EXPECT_EQ(StringRef((const char *)VD[1].Value, 7), StringRef("callee3"));
    EXPECT_EQ(6U, VD[1].Count);
    EXPECT_EQ(StringRef((const char *)VD[2].Value, 7), StringRef("callee4"));
    EXPECT_EQ(4U, VD[2].Count);
    EXPECT_EQ(StringRef((const char *)VD[3].Value, 7), StringRef("callee1"));
    EXPECT_EQ(1U, VD[3].Count);

    std::unique_ptr<InstrProfValueData[]> VD_2(
        R->getValueForSite(IPVK_IndirectCallTarget, 2));
    EXPECT_EQ(StringRef((const char *)VD_2[0].Value, 7), StringRef("callee3"));
    EXPECT_EQ(6U, VD_2[0].Count);
    EXPECT_EQ(StringRef((const char *)VD_2[1].Value, 7), StringRef("callee4"));
    EXPECT_EQ(4U, VD_2[1].Count);
    EXPECT_EQ(StringRef((const char *)VD_2[2].Value, 7), StringRef("callee2"));
    EXPECT_EQ(3U, VD_2[2].Count);
    EXPECT_EQ(StringRef((const char *)VD_2[3].Value, 7), StringRef("callee1"));
    EXPECT_EQ(1U, VD_2[3].Count);

    std::unique_ptr<InstrProfValueData[]> VD_3(
        R->getValueForSite(IPVK_IndirectCallTarget, 3));
    EXPECT_EQ(StringRef((const char *)VD_3[0].Value, 7), StringRef("callee8"));
    EXPECT_EQ(2U, VD_3[0].Count);
    EXPECT_EQ(StringRef((const char *)VD_3[1].Value, 7), StringRef("callee7"));
    EXPECT_EQ(1U, VD_3[1].Count);

    std::unique_ptr<InstrProfValueData[]> VD_4(
        R->getValueForSite(IPVK_IndirectCallTarget, 4));
    EXPECT_EQ(StringRef((const char *)VD_4[0].Value, 7), StringRef("callee3"));
    EXPECT_EQ(6U, VD_4[0].Count);
    EXPECT_EQ(StringRef((const char *)VD_4[1].Value, 7), StringRef("callee2"));
    EXPECT_EQ(4U, VD_4[1].Count);
    EXPECT_EQ(StringRef((const char *)VD_4[2].Value, 7), StringRef("callee1"));
    EXPECT_EQ(2U, VD_4[2].Count);
=======
  ASSERT_EQ(R->getNumValueSites(IPVK_VTableTarget), 3U);
  ASSERT_EQ(R->getNumValueDataForSite(IPVK_VTableTarget, 0), 4U);
  ASSERT_EQ(R->getNumValueDataForSite(IPVK_VTableTarget, 1), 4U);
  ASSERT_EQ(R->getNumValueDataForSite(IPVK_VTableTarget, 2), 3U);

  // Test the merged values for indirect calls.
  {
    auto VD = R->getValueForSite(IPVK_IndirectCallTarget, 0);
    EXPECT_STREQ((const char *)VD[0].Value, "callee2");
    EXPECT_EQ(VD[0].Count, 7U);
    EXPECT_STREQ((const char *)VD[1].Value, "callee3");
    EXPECT_EQ(VD[1].Count, 6U);
    EXPECT_STREQ((const char *)VD[2].Value, "callee4");
    EXPECT_EQ(VD[2].Count, 4U);
    EXPECT_STREQ((const char *)VD[3].Value, "callee1");
    EXPECT_EQ(VD[3].Count, 1U);

    auto VD_2(R->getValueForSite(IPVK_IndirectCallTarget, 2));
    EXPECT_STREQ((const char *)VD_2[0].Value, "callee3");
    EXPECT_EQ(VD_2[0].Count, 6U);
    EXPECT_STREQ((const char *)VD_2[1].Value, "callee4");
    EXPECT_EQ(VD_2[1].Count, 4U);
    EXPECT_STREQ((const char *)VD_2[2].Value, "callee2");
    EXPECT_EQ(VD_2[2].Count, 3U);
    EXPECT_STREQ((const char *)VD_2[3].Value, "callee1");
    EXPECT_EQ(VD_2[3].Count, 1U);

    auto VD_3(R->getValueForSite(IPVK_IndirectCallTarget, 3));
    EXPECT_STREQ((const char *)VD_3[0].Value, "callee8");
    EXPECT_EQ(VD_3[0].Count, 2U);
    EXPECT_STREQ((const char *)VD_3[1].Value, "callee7");
    EXPECT_EQ(VD_3[1].Count, 1U);

    auto VD_4(R->getValueForSite(IPVK_IndirectCallTarget, 4));
    EXPECT_STREQ((const char *)VD_4[0].Value, "callee3");
    EXPECT_EQ(VD_4[0].Count, 6U);
    EXPECT_STREQ((const char *)VD_4[1].Value, "callee2");
    EXPECT_EQ(VD_4[1].Count, 4U);
    EXPECT_STREQ((const char *)VD_4[2].Value, "callee1");
    EXPECT_EQ(VD_4[2].Count, 2U);
>>>>>>> 45eabd13
  }

  // Test the merged values for vtables
  {
    auto VD0 = R->getValueForSite(IPVK_VTableTarget, 0);
    EXPECT_EQ(VD0[0].Value, getCalleeAddress(vtable2));
    EXPECT_EQ(VD0[0].Count, 7U);
    EXPECT_EQ(VD0[1].Value, getCalleeAddress(vtable3));
    EXPECT_EQ(VD0[1].Count, 6U);
    EXPECT_EQ(VD0[2].Value, getCalleeAddress(vtable4));
    EXPECT_EQ(VD0[2].Count, 4U);
    EXPECT_EQ(VD0[3].Value, getCalleeAddress(vtable1));
    EXPECT_EQ(VD0[3].Count, 1U);

    auto VD1 = R->getValueForSite(IPVK_VTableTarget, 1);
    EXPECT_EQ(VD1[0].Value, getCalleeAddress(vtable3));
    EXPECT_EQ(VD1[0].Count, 6U);
    EXPECT_EQ(VD1[1].Value, getCalleeAddress(vtable4));
    EXPECT_EQ(VD1[1].Count, 4U);
    EXPECT_EQ(VD1[2].Value, getCalleeAddress(vtable2));
    EXPECT_EQ(VD1[2].Count, 3U);
    EXPECT_EQ(VD1[3].Value, getCalleeAddress(vtable1));
    EXPECT_EQ(VD1[3].Count, 1U);

    auto VD2 = R->getValueForSite(IPVK_VTableTarget, 2);
    EXPECT_EQ(VD2[0].Value, getCalleeAddress(vtable3));
    EXPECT_EQ(VD2[0].Count, 6U);
    EXPECT_EQ(VD2[1].Value, getCalleeAddress(vtable2));
    EXPECT_EQ(VD2[1].Count, 4U);
    EXPECT_EQ(VD2[2].Value, getCalleeAddress(vtable1));
    EXPECT_EQ(VD2[2].Count, 2U);
  }
}

struct ValueProfileMergeEdgeCaseTest
    : public InstrProfTest,
      public ::testing::WithParamInterface<std::tuple<bool, uint32_t>> {
  void SetUp() override { Writer.setOutputSparse(std::get<0>(GetParam())); }

  uint32_t getValueProfileKind() const { return std::get<1>(GetParam()); }
};

TEST_P(ValueProfileMergeEdgeCaseTest, value_profile_data_merge_saturation) {
  const uint32_t ValueKind = getValueProfileKind();
  static const char bar[] = "bar";
  const uint64_t ProfiledValue = 0x5678;

  const uint64_t MaxValCount = std::numeric_limits<uint64_t>::max();
  const uint64_t MaxEdgeCount = getInstrMaxCountValue();

  instrprof_error Result;
  auto Err = [&](Error E) {
    Result = std::get<0>(InstrProfError::take(std::move(E)));
  };
  Result = instrprof_error::success;
  Writer.addRecord({"foo", 0x1234, {1}}, Err);
  ASSERT_EQ(Result, instrprof_error::success);

  // Verify counter overflow.
  Result = instrprof_error::success;
  Writer.addRecord({"foo", 0x1234, {MaxEdgeCount}}, Err);
  ASSERT_EQ(Result, instrprof_error::counter_overflow);

  Result = instrprof_error::success;
  Writer.addRecord({bar, 0x9012, {8}}, Err);
  ASSERT_EQ(Result, instrprof_error::success);

  NamedInstrProfRecord Record4("baz", 0x5678, {3, 4});
  Record4.reserveSites(ValueKind, 1);
  InstrProfValueData VD4[] = {{ProfiledValue, 1}};
  Record4.addValueData(ValueKind, 0, VD4, 1, nullptr);
  Result = instrprof_error::success;
  Writer.addRecord(std::move(Record4), Err);
  ASSERT_EQ(Result, instrprof_error::success);

  // Verify value data counter overflow.
  NamedInstrProfRecord Record5("baz", 0x5678, {5, 6});
  Record5.reserveSites(ValueKind, 1);
  InstrProfValueData VD5[] = {{ProfiledValue, MaxValCount}};
  Record5.addValueData(ValueKind, 0, VD5, 1, nullptr);
  Result = instrprof_error::success;
  Writer.addRecord(std::move(Record5), Err);
  ASSERT_EQ(Result, instrprof_error::counter_overflow);

  auto Profile = Writer.writeBuffer();
  readProfile(std::move(Profile));

  // Verify saturation of counts.
  Expected<InstrProfRecord> ReadRecord1 =
      Reader->getInstrProfRecord("foo", 0x1234);
  ASSERT_THAT_ERROR(ReadRecord1.takeError(), Succeeded());
  EXPECT_EQ(MaxEdgeCount, ReadRecord1->Counts[0]);

  Expected<InstrProfRecord> ReadRecord2 =
      Reader->getInstrProfRecord("baz", 0x5678);
  ASSERT_TRUE(bool(ReadRecord2));
  ASSERT_EQ(1U, ReadRecord2->getNumValueSites(ValueKind));
  std::unique_ptr<InstrProfValueData[]> VD =
      ReadRecord2->getValueForSite(ValueKind, 0);
  EXPECT_EQ(ProfiledValue, VD[0].Value);
  EXPECT_EQ(MaxValCount, VD[0].Count);
}

// This test tests that when there are too many values for a given site, the
// merged results are properly truncated.
TEST_P(ValueProfileMergeEdgeCaseTest, value_profile_data_merge_site_trunc) {
  const uint32_t ValueKind = getValueProfileKind();
  static const char caller[] = "caller";

  NamedInstrProfRecord Record11(caller, 0x1234, {1, 2});
  NamedInstrProfRecord Record12(caller, 0x1234, {1, 2});

  // 2 value sites.
  Record11.reserveSites(ValueKind, 2);
  InstrProfValueData VD0[255];
  for (int I = 0; I < 255; I++) {
    VD0[I].Value = 2 * I;
    VD0[I].Count = 2 * I + 1000;
  }

  Record11.addValueData(ValueKind, 0, VD0, 255, nullptr);
  Record11.addValueData(ValueKind, 1, nullptr, 0, nullptr);

  Record12.reserveSites(ValueKind, 2);
  InstrProfValueData VD1[255];
  for (int I = 0; I < 255; I++) {
    VD1[I].Value = 2 * I + 1;
    VD1[I].Count = 2 * I + 1001;
  }

  Record12.addValueData(ValueKind, 0, VD1, 255, nullptr);
  Record12.addValueData(ValueKind, 1, nullptr, 0, nullptr);

  Writer.addRecord(std::move(Record11), Err);
  // Merge profile data.
  Writer.addRecord(std::move(Record12), Err);

  auto Profile = Writer.writeBuffer();
  readProfile(std::move(Profile));

  Expected<InstrProfRecord> R = Reader->getInstrProfRecord("caller", 0x1234);
  ASSERT_THAT_ERROR(R.takeError(), Succeeded());
  std::unique_ptr<InstrProfValueData[]> VD(R->getValueForSite(ValueKind, 0));
  ASSERT_EQ(2U, R->getNumValueSites(ValueKind));
  EXPECT_EQ(255U, R->getNumValueDataForSite(ValueKind, 0));
  for (unsigned I = 0; I < 255; I++) {
    EXPECT_EQ(VD[I].Value, 509 - I);
    EXPECT_EQ(VD[I].Count, 1509 - I);
  }
}

INSTANTIATE_TEST_SUITE_P(
    EdgeCaseTest, ValueProfileMergeEdgeCaseTest,
    ::testing::Combine(::testing::Bool(), /* Sparse */
                       ::testing::Values(IPVK_IndirectCallTarget,
                                         IPVK_MemOPSize,
                                         IPVK_VTableTarget) /* ValueKind */
                       ));

static void addValueProfData(InstrProfRecord &Record) {
  // Add test data for indirect calls.
  {
    Record.reserveSites(IPVK_IndirectCallTarget, 6);
    InstrProfValueData VD0[] = {{uint64_t(callee1), 400},
                                {uint64_t(callee2), 1000},
                                {uint64_t(callee3), 500},
                                {uint64_t(callee4), 300},
                                {uint64_t(callee5), 100}};
    Record.addValueData(IPVK_IndirectCallTarget, 0, VD0, 5, nullptr);
    InstrProfValueData VD1[] = {{uint64_t(callee5), 800},
                                {uint64_t(callee3), 1000},
                                {uint64_t(callee2), 2500},
                                {uint64_t(callee1), 1300}};
    Record.addValueData(IPVK_IndirectCallTarget, 1, VD1, 4, nullptr);
    InstrProfValueData VD2[] = {{uint64_t(callee6), 800},
                                {uint64_t(callee3), 1000},
                                {uint64_t(callee4), 5500}};
    Record.addValueData(IPVK_IndirectCallTarget, 2, VD2, 3, nullptr);
    InstrProfValueData VD3[] = {{uint64_t(callee2), 1800},
                                {uint64_t(callee3), 2000}};
    Record.addValueData(IPVK_IndirectCallTarget, 3, VD3, 2, nullptr);
    Record.addValueData(IPVK_IndirectCallTarget, 4, nullptr, 0, nullptr);
    InstrProfValueData VD5[] = {{uint64_t(callee7), 1234},
                                {uint64_t(callee8), 5678}};
    Record.addValueData(IPVK_IndirectCallTarget, 5, VD5, 2, nullptr);
  }

  // Add test data for vtables
  {
    Record.reserveSites(IPVK_VTableTarget, 4);
    InstrProfValueData VD0[] = {
        {getCalleeAddress(vtable1), 400}, {getCalleeAddress(vtable2), 1000},
        {getCalleeAddress(vtable3), 500}, {getCalleeAddress(vtable4), 300},
        {getCalleeAddress(vtable5), 100},
    };
    InstrProfValueData VD1[] = {{getCalleeAddress(vtable5), 800},
                                {getCalleeAddress(vtable3), 1000},
                                {getCalleeAddress(vtable2), 2500},
                                {getCalleeAddress(vtable1), 1300}};
    InstrProfValueData VD2[] = {
        {getCalleeAddress(vtable6), 800},
        {getCalleeAddress(vtable3), 1000},
        {getCalleeAddress(vtable4), 5500},
    };
    InstrProfValueData VD3[] = {{getCalleeAddress(vtable2), 1800},
                                {getCalleeAddress(vtable3), 2000}};
    Record.addValueData(IPVK_VTableTarget, 0, VD0, 5, nullptr);
    Record.addValueData(IPVK_VTableTarget, 1, VD1, 4, nullptr);
    Record.addValueData(IPVK_VTableTarget, 2, VD2, 3, nullptr);
    Record.addValueData(IPVK_VTableTarget, 3, VD3, 2, nullptr);
  }
}

TEST(ValueProfileReadWriteTest, value_prof_data_read_write) {
  InstrProfRecord SrcRecord({1ULL << 31, 2});
  addValueProfData(SrcRecord);
  std::unique_ptr<ValueProfData> VPData =
      ValueProfData::serializeFrom(SrcRecord);

  InstrProfRecord Record({1ULL << 31, 2});
  VPData->deserializeTo(Record, nullptr);

  // Now read data from Record and sanity check the data
  ASSERT_EQ(6U, Record.getNumValueSites(IPVK_IndirectCallTarget));
  ASSERT_EQ(5U, Record.getNumValueDataForSite(IPVK_IndirectCallTarget, 0));
  ASSERT_EQ(4U, Record.getNumValueDataForSite(IPVK_IndirectCallTarget, 1));
  ASSERT_EQ(3U, Record.getNumValueDataForSite(IPVK_IndirectCallTarget, 2));
  ASSERT_EQ(2U, Record.getNumValueDataForSite(IPVK_IndirectCallTarget, 3));
  ASSERT_EQ(0U, Record.getNumValueDataForSite(IPVK_IndirectCallTarget, 4));
  ASSERT_EQ(2U, Record.getNumValueDataForSite(IPVK_IndirectCallTarget, 5));

  auto Cmp = [](const InstrProfValueData &VD1, const InstrProfValueData &VD2) {
    return VD1.Count > VD2.Count;
  };

  std::unique_ptr<InstrProfValueData[]> VD_0(
      Record.getValueForSite(IPVK_IndirectCallTarget, 0));
  llvm::sort(&VD_0[0], &VD_0[5], Cmp);
<<<<<<< HEAD
  EXPECT_EQ(StringRef((const char *)VD_0[0].Value, 7), StringRef("callee2"));
  EXPECT_EQ(1000U, VD_0[0].Count);
  EXPECT_EQ(StringRef((const char *)VD_0[1].Value, 7), StringRef("callee3"));
  EXPECT_EQ(500U, VD_0[1].Count);
  EXPECT_EQ(StringRef((const char *)VD_0[2].Value, 7), StringRef("callee1"));
  EXPECT_EQ(400U, VD_0[2].Count);
  EXPECT_EQ(StringRef((const char *)VD_0[3].Value, 7), StringRef("callee4"));
  EXPECT_EQ(300U, VD_0[3].Count);
  EXPECT_EQ(StringRef((const char *)VD_0[4].Value, 7), StringRef("callee5"));
=======
  EXPECT_STREQ((const char *)VD_0[0].Value, "callee2");
  EXPECT_EQ(1000U, VD_0[0].Count);
  EXPECT_STREQ((const char *)VD_0[1].Value, "callee3");
  EXPECT_EQ(500U, VD_0[1].Count);
  EXPECT_STREQ((const char *)VD_0[2].Value, "callee1");
  EXPECT_EQ(400U, VD_0[2].Count);
  EXPECT_STREQ((const char *)VD_0[3].Value, "callee4");
  EXPECT_EQ(300U, VD_0[3].Count);
  EXPECT_STREQ((const char *)VD_0[4].Value, "callee5");
>>>>>>> 45eabd13
  EXPECT_EQ(100U, VD_0[4].Count);

  std::unique_ptr<InstrProfValueData[]> VD_1(
      Record.getValueForSite(IPVK_IndirectCallTarget, 1));
  llvm::sort(&VD_1[0], &VD_1[4], Cmp);
<<<<<<< HEAD
  EXPECT_EQ(StringRef((const char *)VD_1[0].Value, 7), StringRef("callee2"));
  EXPECT_EQ(2500U, VD_1[0].Count);
  EXPECT_EQ(StringRef((const char *)VD_1[1].Value, 7), StringRef("callee1"));
  EXPECT_EQ(1300U, VD_1[1].Count);
  EXPECT_EQ(StringRef((const char *)VD_1[2].Value, 7), StringRef("callee3"));
  EXPECT_EQ(1000U, VD_1[2].Count);
  EXPECT_EQ(StringRef((const char *)VD_1[3].Value, 7), StringRef("callee5"));
  EXPECT_EQ(800U, VD_1[3].Count);
=======
  EXPECT_STREQ((const char *)VD_1[0].Value, "callee2");
  EXPECT_EQ(VD_1[0].Count, 2500U);
  EXPECT_STREQ((const char *)VD_1[1].Value, "callee1");
  EXPECT_EQ(VD_1[1].Count, 1300U);
  EXPECT_STREQ((const char *)VD_1[2].Value, "callee3");
  EXPECT_EQ(VD_1[2].Count, 1000U);
  EXPECT_STREQ((const char *)VD_1[3].Value, "callee5");
  EXPECT_EQ(VD_1[3].Count, 800U);
>>>>>>> 45eabd13

  std::unique_ptr<InstrProfValueData[]> VD_2(
      Record.getValueForSite(IPVK_IndirectCallTarget, 2));
  llvm::sort(&VD_2[0], &VD_2[3], Cmp);
<<<<<<< HEAD
  EXPECT_EQ(StringRef((const char *)VD_2[0].Value, 7), StringRef("callee4"));
  EXPECT_EQ(5500U, VD_2[0].Count);
  EXPECT_EQ(StringRef((const char *)VD_2[1].Value, 7), StringRef("callee3"));
  EXPECT_EQ(1000U, VD_2[1].Count);
  EXPECT_EQ(StringRef((const char *)VD_2[2].Value, 7), StringRef("callee6"));
  EXPECT_EQ(800U, VD_2[2].Count);
=======
  EXPECT_STREQ((const char *)VD_2[0].Value, "callee4");
  EXPECT_EQ(VD_2[0].Count, 5500U);
  EXPECT_STREQ((const char *)VD_2[1].Value, "callee3");
  EXPECT_EQ(VD_2[1].Count, 1000U);
  EXPECT_STREQ((const char *)VD_2[2].Value, "callee6");
  EXPECT_EQ(VD_2[2].Count, 800U);
>>>>>>> 45eabd13

  std::unique_ptr<InstrProfValueData[]> VD_3(
      Record.getValueForSite(IPVK_IndirectCallTarget, 3));
  llvm::sort(&VD_3[0], &VD_3[2], Cmp);
<<<<<<< HEAD
  EXPECT_EQ(StringRef((const char *)VD_3[0].Value, 7), StringRef("callee3"));
  EXPECT_EQ(2000U, VD_3[0].Count);
  EXPECT_EQ(StringRef((const char *)VD_3[1].Value, 7), StringRef("callee2"));
  EXPECT_EQ(1800U, VD_3[1].Count);

  ASSERT_EQ(4U, Record.getNumValueSites(IPVK_VTableTarget));
  ASSERT_EQ(5U, Record.getNumValueDataForSite(IPVK_VTableTarget, 0));
  ASSERT_EQ(4U, Record.getNumValueDataForSite(IPVK_VTableTarget, 1));
  ASSERT_EQ(3U, Record.getNumValueDataForSite(IPVK_VTableTarget, 2));
  ASSERT_EQ(2U, Record.getNumValueDataForSite(IPVK_VTableTarget, 3));

  std::unique_ptr<InstrProfValueData[]> VD0(
      Record.getValueForSite(IPVK_VTableTarget, 0));
=======
  EXPECT_STREQ((const char *)VD_3[0].Value, "callee3");
  EXPECT_EQ(VD_3[0].Count, 2000U);
  EXPECT_STREQ((const char *)VD_3[1].Value, "callee2");
  EXPECT_EQ(VD_3[1].Count, 1800U);

  ASSERT_EQ(Record.getNumValueSites(IPVK_VTableTarget), 4U);
  ASSERT_EQ(Record.getNumValueDataForSite(IPVK_VTableTarget, 0), 5U);
  ASSERT_EQ(Record.getNumValueDataForSite(IPVK_VTableTarget, 1), 4U);
  ASSERT_EQ(Record.getNumValueDataForSite(IPVK_VTableTarget, 2), 3U);
  ASSERT_EQ(Record.getNumValueDataForSite(IPVK_VTableTarget, 3), 2U);

  auto VD0(Record.getValueForSite(IPVK_VTableTarget, 0));
>>>>>>> 45eabd13
  llvm::sort(&VD0[0], &VD0[5], Cmp);
  EXPECT_EQ(VD0[0].Value, getCalleeAddress(vtable2));
  EXPECT_EQ(VD0[0].Count, 1000U);
  EXPECT_EQ(VD0[1].Value, getCalleeAddress(vtable3));
  EXPECT_EQ(VD0[1].Count, 500U);
  EXPECT_EQ(VD0[2].Value, getCalleeAddress(vtable1));
  EXPECT_EQ(VD0[2].Count, 400U);
  EXPECT_EQ(VD0[3].Value, getCalleeAddress(vtable4));
  EXPECT_EQ(VD0[3].Count, 300U);
  EXPECT_EQ(VD0[4].Value, getCalleeAddress(vtable5));
  EXPECT_EQ(VD0[4].Count, 100U);

<<<<<<< HEAD
  std::unique_ptr<InstrProfValueData[]> VD1(
      Record.getValueForSite(IPVK_VTableTarget, 1));
=======
  auto VD1(Record.getValueForSite(IPVK_VTableTarget, 1));
>>>>>>> 45eabd13
  llvm::sort(&VD1[0], &VD1[4], Cmp);
  EXPECT_EQ(VD1[0].Value, getCalleeAddress(vtable2));
  EXPECT_EQ(VD1[0].Count, 2500U);
  EXPECT_EQ(VD1[1].Value, getCalleeAddress(vtable1));
  EXPECT_EQ(VD1[1].Count, 1300U);
  EXPECT_EQ(VD1[2].Value, getCalleeAddress(vtable3));
  EXPECT_EQ(VD1[2].Count, 1000U);
  EXPECT_EQ(VD1[3].Value, getCalleeAddress(vtable5));
  EXPECT_EQ(VD1[3].Count, 800U);

<<<<<<< HEAD
  std::unique_ptr<InstrProfValueData[]> VD2(
      Record.getValueForSite(IPVK_VTableTarget, 2));
=======
  auto VD2(Record.getValueForSite(IPVK_VTableTarget, 2));
>>>>>>> 45eabd13
  llvm::sort(&VD2[0], &VD2[3], Cmp);
  EXPECT_EQ(VD2[0].Value, getCalleeAddress(vtable4));
  EXPECT_EQ(VD2[0].Count, 5500U);
  EXPECT_EQ(VD2[1].Value, getCalleeAddress(vtable3));
  EXPECT_EQ(VD2[1].Count, 1000U);
  EXPECT_EQ(VD2[2].Value, getCalleeAddress(vtable6));
  EXPECT_EQ(VD2[2].Count, 800U);

<<<<<<< HEAD
  std::unique_ptr<InstrProfValueData[]> VD3(
      Record.getValueForSite(IPVK_VTableTarget, 3));
=======
  auto VD3(Record.getValueForSite(IPVK_VTableTarget, 3));
>>>>>>> 45eabd13
  llvm::sort(&VD3[0], &VD3[2], Cmp);
  EXPECT_EQ(VD3[0].Value, getCalleeAddress(vtable3));
  EXPECT_EQ(VD3[0].Count, 2000U);
  EXPECT_EQ(VD3[1].Value, getCalleeAddress(vtable2));
  EXPECT_EQ(VD3[1].Count, 1800U);
}

TEST(ValueProfileReadWriteTest, symtab_mapping) {
  NamedInstrProfRecord SrcRecord("caller", 0x1234, {1ULL << 31, 2});
  addValueProfData(SrcRecord);
  std::unique_ptr<ValueProfData> VPData =
      ValueProfData::serializeFrom(SrcRecord);

  NamedInstrProfRecord Record("caller", 0x1234, {1ULL << 31, 2});
  InstrProfSymtab Symtab;
  Symtab.mapAddress(uint64_t(callee1), 0x1000ULL);
  Symtab.mapAddress(uint64_t(callee2), 0x2000ULL);
  Symtab.mapAddress(uint64_t(callee3), 0x3000ULL);
  Symtab.mapAddress(uint64_t(callee4), 0x4000ULL);
  // Missing mapping for callee5

  auto getVTableStartAddr = [](const uint64_t *vtable) -> uint64_t {
    return uint64_t(vtable);
  };
  auto getVTableEndAddr = [](const uint64_t *vtable) -> uint64_t {
    return uint64_t(vtable) + 16;
  };
<<<<<<< HEAD
=======
  auto getVTableMidAddr = [](const uint64_t *vtable) -> uint64_t {
    return uint64_t(vtable) + 8;
  };
>>>>>>> 45eabd13
  // vtable1, vtable2, vtable3, vtable4 get mapped; vtable5, vtable6 are not
  // mapped.
  Symtab.mapVTableAddress(getVTableStartAddr(vtable1),
                          getVTableEndAddr(vtable1), MD5Hash("vtable1"));
  Symtab.mapVTableAddress(getVTableStartAddr(vtable2),
                          getVTableEndAddr(vtable2), MD5Hash("vtable2"));
  Symtab.mapVTableAddress(getVTableStartAddr(vtable3),
                          getVTableEndAddr(vtable3), MD5Hash("vtable3"));
  Symtab.mapVTableAddress(getVTableStartAddr(vtable4),
                          getVTableEndAddr(vtable4), MD5Hash("vtable4"));

  VPData->deserializeTo(Record, &Symtab);

  // Now read data from Record and sanity check the data
<<<<<<< HEAD
  ASSERT_EQ(6U, Record.getNumValueSites(IPVK_IndirectCallTarget));
  ASSERT_EQ(5U, Record.getNumValueDataForSite(IPVK_IndirectCallTarget, 0));
=======
  ASSERT_EQ(Record.getNumValueSites(IPVK_IndirectCallTarget), 6U);
  ASSERT_EQ(Record.getNumValueDataForSite(IPVK_IndirectCallTarget, 0), 5U);

  // Look up the value correpsonding to the middle of a vtable in symtab and
  // test that it's the hash of the name.
  EXPECT_EQ(Symtab.getVTableHashFromAddress(getVTableMidAddr(vtable1)),
            MD5Hash("vtable1"));
  EXPECT_EQ(Symtab.getVTableHashFromAddress(getVTableMidAddr(vtable2)),
            MD5Hash("vtable2"));
  EXPECT_EQ(Symtab.getVTableHashFromAddress(getVTableMidAddr(vtable3)),
            MD5Hash("vtable3"));
  EXPECT_EQ(Symtab.getVTableHashFromAddress(getVTableMidAddr(vtable4)),
            MD5Hash("vtable4"));
>>>>>>> 45eabd13

  auto Cmp = [](const InstrProfValueData &VD1, const InstrProfValueData &VD2) {
    return VD1.Count > VD2.Count;
  };
  auto VD_0(Record.getValueForSite(IPVK_IndirectCallTarget, 0));
  llvm::sort(&VD_0[0], &VD_0[5], Cmp);
  ASSERT_EQ(VD_0[0].Value, 0x2000ULL);
  ASSERT_EQ(VD_0[0].Count, 1000U);
  ASSERT_EQ(VD_0[1].Value, 0x3000ULL);
  ASSERT_EQ(VD_0[1].Count, 500U);
  ASSERT_EQ(VD_0[2].Value, 0x1000ULL);
  ASSERT_EQ(VD_0[2].Count, 400U);

  // callee5 does not have a mapped value -- default to 0.
  ASSERT_EQ(VD_0[4].Value, 0ULL);

  // Sanity check the vtable value data
<<<<<<< HEAD
  ASSERT_EQ(4U, Record.getNumValueSites(IPVK_VTableTarget));

  {
    // The first vtable site.
    std::unique_ptr<InstrProfValueData[]> VD(
        Record.getValueForSite(IPVK_VTableTarget, 0));
    ASSERT_EQ(5U, Record.getNumValueDataForSite(IPVK_VTableTarget, 0));
    llvm::sort(&VD[0], &VD[5], Cmp);
    EXPECT_EQ(1000U, VD[0].Count);
    EXPECT_EQ(VD[0].Value, MD5Hash("vtable2"));
    EXPECT_EQ(500U, VD[1].Count);
    EXPECT_EQ(VD[1].Value, MD5Hash("vtable3"));
    EXPECT_EQ(VD[2].Value, MD5Hash("vtable1"));
    EXPECT_EQ(400U, VD[2].Count);
    EXPECT_EQ(VD[3].Value, MD5Hash("vtable4"));
    EXPECT_EQ(300U, VD[3].Count);
=======
  ASSERT_EQ(Record.getNumValueSites(IPVK_VTableTarget), 4U);

  {
    // The first vtable site.
    auto VD(Record.getValueForSite(IPVK_VTableTarget, 0));
    ASSERT_EQ(Record.getNumValueDataForSite(IPVK_VTableTarget, 0), 5U);
    llvm::sort(&VD[0], &VD[5], Cmp);
    EXPECT_EQ(VD[0].Count, 1000U);
    EXPECT_EQ(VD[0].Value, MD5Hash("vtable2"));
    EXPECT_EQ(VD[1].Count, 500U);
    EXPECT_EQ(VD[1].Value, MD5Hash("vtable3"));
    EXPECT_EQ(VD[2].Value, MD5Hash("vtable1"));
    EXPECT_EQ(VD[2].Count, 400U);
    EXPECT_EQ(VD[3].Value, MD5Hash("vtable4"));
    EXPECT_EQ(VD[3].Count, 300U);
>>>>>>> 45eabd13

    // vtable5 isn't mapped -- default to 0.
    EXPECT_EQ(VD[4].Value, 0U);
    EXPECT_EQ(VD[4].Count, 100U);
  }

  {
    // The second vtable site.
<<<<<<< HEAD
    std::unique_ptr<InstrProfValueData[]> VD(
        Record.getValueForSite(IPVK_VTableTarget, 1));
    ASSERT_EQ(4, Record.getNumValueDataForSite(IPVK_VTableTarget, 1));
    llvm::sort(&VD[0], &VD[4], Cmp);
    EXPECT_EQ(VD[0].Value, MD5Hash("vtable2"));
    EXPECT_EQ(2500U, VD[0].Count);
    EXPECT_EQ(VD[1].Value, MD5Hash("vtable1"));
    EXPECT_EQ(1300U, VD[1].Count);

    EXPECT_EQ(VD[2].Value, MD5Hash("vtable3"));
    EXPECT_EQ(1000U, VD[2].Count);
    // vtable5 isn't mapped -- default to 0.
    EXPECT_EQ(VD[3].Value, 0U);
    EXPECT_EQ(800U, VD[3].Count);
=======
    auto VD(Record.getValueForSite(IPVK_VTableTarget, 1));
    ASSERT_EQ(Record.getNumValueDataForSite(IPVK_VTableTarget, 1), 4U);
    llvm::sort(&VD[0], &VD[4], Cmp);
    EXPECT_EQ(VD[0].Value, MD5Hash("vtable2"));
    EXPECT_EQ(VD[0].Count, 2500U);
    EXPECT_EQ(VD[1].Value, MD5Hash("vtable1"));
    EXPECT_EQ(VD[1].Count, 1300U);

    EXPECT_EQ(VD[2].Value, MD5Hash("vtable3"));
    EXPECT_EQ(VD[2].Count, 1000U);
    // vtable5 isn't mapped -- default to 0.
    EXPECT_EQ(VD[3].Value, 0U);
    EXPECT_EQ(VD[3].Count, 800U);
>>>>>>> 45eabd13
  }

  {
    // The third vtable site.
<<<<<<< HEAD
    std::unique_ptr<InstrProfValueData[]> VD(
        Record.getValueForSite(IPVK_VTableTarget, 2));
    ASSERT_EQ(3, Record.getNumValueDataForSite(IPVK_VTableTarget, 2));
    llvm::sort(&VD[0], &VD[3], Cmp);
    EXPECT_EQ(5500U, VD[0].Count);
    EXPECT_EQ(VD[0].Value, MD5Hash("vtable4"));
    EXPECT_EQ(1000U, VD[1].Count);
    EXPECT_EQ(VD[1].Value, MD5Hash("vtable3"));
    // vtable6 isn't mapped -- default to 0.
    EXPECT_EQ(VD[2].Value, 0U);
    EXPECT_EQ(800U, VD[2].Count);
=======
    auto VD(Record.getValueForSite(IPVK_VTableTarget, 2));
    ASSERT_EQ(Record.getNumValueDataForSite(IPVK_VTableTarget, 2), 3U);
    llvm::sort(&VD[0], &VD[3], Cmp);
    EXPECT_EQ(VD[0].Count, 5500U);
    EXPECT_EQ(VD[0].Value, MD5Hash("vtable4"));
    EXPECT_EQ(VD[1].Count, 1000U);
    EXPECT_EQ(VD[1].Value, MD5Hash("vtable3"));
    // vtable6 isn't mapped -- default to 0.
    EXPECT_EQ(VD[2].Value, 0U);
    EXPECT_EQ(VD[2].Count, 800U);
>>>>>>> 45eabd13
  }

  {
    // The fourth vtable site.
<<<<<<< HEAD
    std::unique_ptr<InstrProfValueData[]> VD(
        Record.getValueForSite(IPVK_VTableTarget, 3));
    ASSERT_EQ(2, Record.getNumValueDataForSite(IPVK_VTableTarget, 3));
    llvm::sort(&VD[0], &VD[2], Cmp);
    EXPECT_EQ(2000U, VD[0].Count);
    EXPECT_EQ(VD[0].Value, MD5Hash("vtable3"));
    EXPECT_EQ(1800U, VD[1].Count);
=======
    auto VD(Record.getValueForSite(IPVK_VTableTarget, 3));
    ASSERT_EQ(Record.getNumValueDataForSite(IPVK_VTableTarget, 3), 2U);
    llvm::sort(&VD[0], &VD[2], Cmp);
    EXPECT_EQ(VD[0].Count, 2000U);
    EXPECT_EQ(VD[0].Value, MD5Hash("vtable3"));
    EXPECT_EQ(VD[1].Count, 1800U);
>>>>>>> 45eabd13
    EXPECT_EQ(VD[1].Value, MD5Hash("vtable2"));
  }
}

TEST_P(MaybeSparseInstrProfTest, get_max_function_count) {
  Writer.addRecord({"foo", 0x1234, {1ULL << 31, 2}}, Err);
  Writer.addRecord({"bar", 0, {1ULL << 63}}, Err);
  Writer.addRecord({"baz", 0x5678, {0, 0, 0, 0}}, Err);
  auto Profile = Writer.writeBuffer();
  readProfile(std::move(Profile));

  ASSERT_EQ(1ULL << 63, Reader->getMaximumFunctionCount(/* IsCS */ false));
}

TEST_P(MaybeSparseInstrProfTest, get_weighted_function_counts) {
  Writer.addRecord({"foo", 0x1234, {1, 2}}, 3, Err);
  Writer.addRecord({"foo", 0x1235, {3, 4}}, 5, Err);
  auto Profile = Writer.writeBuffer();
  readProfile(std::move(Profile));

  std::vector<uint64_t> Counts;
  EXPECT_THAT_ERROR(Reader->getFunctionCounts("foo", 0x1234, Counts),
                    Succeeded());
  ASSERT_EQ(2U, Counts.size());
  ASSERT_EQ(3U, Counts[0]);
  ASSERT_EQ(6U, Counts[1]);

  EXPECT_THAT_ERROR(Reader->getFunctionCounts("foo", 0x1235, Counts),
                    Succeeded());
  ASSERT_EQ(2U, Counts.size());
  ASSERT_EQ(15U, Counts[0]);
  ASSERT_EQ(20U, Counts[1]);
}

// Testing symtab creator interface used by indexed profile reader.
TEST(SymtabTest, instr_prof_symtab_test) {
  std::vector<StringRef> FuncNames;
  FuncNames.push_back("func1");
  FuncNames.push_back("func2");
  FuncNames.push_back("func3");
  FuncNames.push_back("bar1");
  FuncNames.push_back("bar2");
  FuncNames.push_back("bar3");
  InstrProfSymtab Symtab;
  EXPECT_THAT_ERROR(Symtab.create(FuncNames), Succeeded());
  StringRef R = Symtab.getFuncOrVarName(IndexedInstrProf::ComputeHash("func1"));
  ASSERT_EQ(StringRef("func1"), R);
  R = Symtab.getFuncOrVarName(IndexedInstrProf::ComputeHash("func2"));
  ASSERT_EQ(StringRef("func2"), R);
  R = Symtab.getFuncOrVarName(IndexedInstrProf::ComputeHash("func3"));
  ASSERT_EQ(StringRef("func3"), R);
  R = Symtab.getFuncOrVarName(IndexedInstrProf::ComputeHash("bar1"));
  ASSERT_EQ(StringRef("bar1"), R);
  R = Symtab.getFuncOrVarName(IndexedInstrProf::ComputeHash("bar2"));
  ASSERT_EQ(StringRef("bar2"), R);
  R = Symtab.getFuncOrVarName(IndexedInstrProf::ComputeHash("bar3"));
  ASSERT_EQ(StringRef("bar3"), R);

  // negative tests
  R = Symtab.getFuncOrVarName(IndexedInstrProf::ComputeHash("bar4"));
  ASSERT_EQ(StringRef(), R);
  R = Symtab.getFuncOrVarName(IndexedInstrProf::ComputeHash("foo4"));
  ASSERT_EQ(StringRef(), R);

  // Now incrementally update the symtab
  EXPECT_THAT_ERROR(Symtab.addFuncName("blah_1"), Succeeded());
  EXPECT_THAT_ERROR(Symtab.addFuncName("blah_2"), Succeeded());
  EXPECT_THAT_ERROR(Symtab.addFuncName("blah_3"), Succeeded());

  // Check again
  R = Symtab.getFuncOrVarName(IndexedInstrProf::ComputeHash("blah_1"));
  ASSERT_EQ(StringRef("blah_1"), R);
  R = Symtab.getFuncOrVarName(IndexedInstrProf::ComputeHash("blah_2"));
  ASSERT_EQ(StringRef("blah_2"), R);
  R = Symtab.getFuncOrVarName(IndexedInstrProf::ComputeHash("blah_3"));
  ASSERT_EQ(StringRef("blah_3"), R);
  R = Symtab.getFuncOrVarName(IndexedInstrProf::ComputeHash("func1"));
  ASSERT_EQ(StringRef("func1"), R);
  R = Symtab.getFuncOrVarName(IndexedInstrProf::ComputeHash("func2"));
  ASSERT_EQ(StringRef("func2"), R);
  R = Symtab.getFuncOrVarName(IndexedInstrProf::ComputeHash("func3"));
  ASSERT_EQ(StringRef("func3"), R);
  R = Symtab.getFuncOrVarName(IndexedInstrProf::ComputeHash("bar1"));
  ASSERT_EQ(StringRef("bar1"), R);
  R = Symtab.getFuncOrVarName(IndexedInstrProf::ComputeHash("bar2"));
  ASSERT_EQ(StringRef("bar2"), R);
  R = Symtab.getFuncOrVarName(IndexedInstrProf::ComputeHash("bar3"));
  ASSERT_EQ(StringRef("bar3"), R);
}

// Test that we get an error when creating a bogus symtab.
TEST(SymtabTest, instr_prof_bogus_symtab_empty_func_name) {
  InstrProfSymtab Symtab;
  EXPECT_TRUE(ErrorEquals(instrprof_error::malformed, Symtab.addFuncName("")));
}

// Testing symtab creator interface used by value profile transformer.
TEST(SymtabTest, instr_prof_symtab_module_test) {
  LLVMContext Ctx;
  std::unique_ptr<Module> M = std::make_unique<Module>("MyModule.cpp", Ctx);
  FunctionType *FTy = FunctionType::get(Type::getVoidTy(Ctx),
                                        /*isVarArg=*/false);
  Function::Create(FTy, Function::ExternalLinkage, "Gfoo", M.get());
  Function::Create(FTy, Function::ExternalLinkage, "Gblah", M.get());
  Function::Create(FTy, Function::ExternalLinkage, "Gbar", M.get());
  Function::Create(FTy, Function::InternalLinkage, "Ifoo", M.get());
  Function::Create(FTy, Function::InternalLinkage, "Iblah", M.get());
  Function::Create(FTy, Function::InternalLinkage, "Ibar", M.get());
  Function::Create(FTy, Function::PrivateLinkage, "Pfoo", M.get());
  Function::Create(FTy, Function::PrivateLinkage, "Pblah", M.get());
  Function::Create(FTy, Function::PrivateLinkage, "Pbar", M.get());
  Function::Create(FTy, Function::WeakODRLinkage, "Wfoo", M.get());
  Function::Create(FTy, Function::WeakODRLinkage, "Wblah", M.get());
  Function::Create(FTy, Function::WeakODRLinkage, "Wbar", M.get());

  // [ptr, ptr, ptr]
  ArrayType *VTableArrayType = ArrayType::get(
      PointerType::get(Ctx, M->getDataLayout().getDefaultGlobalsAddressSpace()),
      3);
  Constant *Int32TyNull =
      llvm::ConstantExpr::getNullValue(PointerType::getUnqual(Ctx));
  SmallVector<llvm::Type *, 1> tys = {VTableArrayType};
  StructType *VTableType = llvm::StructType::get(Ctx, tys);

  // Create two vtables in the module, one with external linkage and the other
  // with local linkage.
  for (auto [Name, Linkage] :
       {std::pair{"ExternalGV", GlobalValue::ExternalLinkage},
        {"LocalGV", GlobalValue::InternalLinkage}}) {
    llvm::Twine FuncName(Name, StringRef("VFunc"));
    Function *VFunc = Function::Create(FTy, Linkage, FuncName, M.get());
    GlobalVariable *GV = new llvm::GlobalVariable(
        *M, VTableType, /* isConstant= */ true, Linkage,
        llvm::ConstantStruct::get(
            VTableType,
            {llvm::ConstantArray::get(VTableArrayType,
                                      {Int32TyNull, Int32TyNull, VFunc})}),
        Name);
    // Add type metadata for the test data, since vtables with type metadata
    // are added to symtab.
    GV->addTypeMetadata(16, MDString::get(Ctx, Name));
  }

  InstrProfSymtab ProfSymtab;
  EXPECT_THAT_ERROR(ProfSymtab.create(*M), Succeeded());

  StringRef Funcs[] = {"Gfoo", "Gblah", "Gbar", "Ifoo", "Iblah", "Ibar",
                       "Pfoo", "Pblah", "Pbar", "Wfoo", "Wblah", "Wbar"};

  for (unsigned I = 0; I < std::size(Funcs); I++) {
    Function *F = M->getFunction(Funcs[I]);

    std::string IRPGOName = getIRPGOFuncName(*F);
    auto IRPGOFuncName =
        ProfSymtab.getFuncOrVarName(IndexedInstrProf::ComputeHash(IRPGOName));
    EXPECT_EQ(IRPGOName, IRPGOFuncName);
    EXPECT_EQ(Funcs[I], getParsedIRPGOName(IRPGOFuncName).second);
    // Ensure we can still read this old record name.
    std::string PGOName = getPGOFuncName(*F);
    auto PGOFuncName =
        ProfSymtab.getFuncOrVarName(IndexedInstrProf::ComputeHash(PGOName));
    EXPECT_EQ(PGOName, PGOFuncName);
    EXPECT_THAT(PGOFuncName.str(), EndsWith(Funcs[I].str()));
  }

  StringRef VTables[] = {"ExternalGV", "LocalGV"};
  for (auto [VTableName, PGOName] : {std::pair{"ExternalGV", "ExternalGV"},
                                     {"LocalGV", "MyModule.cpp;LocalGV"}}) {
    GlobalVariable *GV =
        M->getGlobalVariable(VTableName, /* AllowInternal=*/true);

    // Test that ProfSymtab returns the expected name given a hash.
    std::string IRPGOName = getPGOName(*GV);
    EXPECT_STREQ(IRPGOName.c_str(), PGOName);
    uint64_t GUID = IndexedInstrProf::ComputeHash(IRPGOName);
    EXPECT_EQ(IRPGOName, ProfSymtab.getFuncOrVarName(GUID));
    EXPECT_EQ(VTableName, getParsedIRPGOName(IRPGOName).second);

    // Test that ProfSymtab returns the expected global variable
    EXPECT_EQ(GV, ProfSymtab.getGlobalVariable(GUID));
  }
}

// Testing symtab serialization and creator/deserialization interface
// used by coverage map reader, and raw profile reader.
TEST(SymtabTest, instr_prof_symtab_compression_test) {
  std::vector<std::string> FuncNames1;
  std::vector<std::string> FuncNames2;
  for (int I = 0; I < 3; I++) {
    std::string str;
    raw_string_ostream OS(str);
    OS << "func_" << I;
    FuncNames1.push_back(OS.str());
    str.clear();
    OS << "f oooooooooooooo_" << I;
    FuncNames1.push_back(OS.str());
    str.clear();
    OS << "BAR_" << I;
    FuncNames2.push_back(OS.str());
    str.clear();
    OS << "BlahblahBlahblahBar_" << I;
    FuncNames2.push_back(OS.str());
  }

  for (bool DoCompression : {false, true}) {
    // Compressing:
    std::string FuncNameStrings1;
    EXPECT_THAT_ERROR(collectGlobalObjectNameStrings(
                          FuncNames1,
                          (DoCompression && compression::zlib::isAvailable()),
                          FuncNameStrings1),
                      Succeeded());

    // Compressing:
    std::string FuncNameStrings2;
    EXPECT_THAT_ERROR(collectGlobalObjectNameStrings(
                          FuncNames2,
                          (DoCompression && compression::zlib::isAvailable()),
                          FuncNameStrings2),
                      Succeeded());

    for (int Padding = 0; Padding < 2; Padding++) {
      // Join with paddings :
      std::string FuncNameStrings = FuncNameStrings1;
      for (int P = 0; P < Padding; P++) {
        FuncNameStrings.push_back('\0');
      }
      FuncNameStrings += FuncNameStrings2;

      // Now decompress:
      InstrProfSymtab Symtab;
      EXPECT_THAT_ERROR(Symtab.create(StringRef(FuncNameStrings)), Succeeded());

      // Now do the checks:
      // First sampling some data points:
      StringRef R =
          Symtab.getFuncOrVarName(IndexedInstrProf::ComputeHash(FuncNames1[0]));
      ASSERT_EQ(StringRef("func_0"), R);
      R = Symtab.getFuncOrVarName(IndexedInstrProf::ComputeHash(FuncNames1[1]));
      ASSERT_EQ(StringRef("f oooooooooooooo_0"), R);
      for (int I = 0; I < 3; I++) {
        std::string N[4];
        N[0] = FuncNames1[2 * I];
        N[1] = FuncNames1[2 * I + 1];
        N[2] = FuncNames2[2 * I];
        N[3] = FuncNames2[2 * I + 1];
        for (int J = 0; J < 4; J++) {
          StringRef R =
              Symtab.getFuncOrVarName(IndexedInstrProf::ComputeHash(N[J]));
          ASSERT_EQ(StringRef(N[J]), R);
        }
      }
    }
  }
}

TEST_P(MaybeSparseInstrProfTest, remapping_test) {
  Writer.addRecord({"_Z3fooi", 0x1234, {1, 2, 3, 4}}, Err);
  Writer.addRecord({"file;_Z3barf", 0x567, {5, 6, 7}}, Err);
  auto Profile = Writer.writeBuffer();
  readProfile(std::move(Profile), llvm::MemoryBuffer::getMemBuffer(R"(
    type i l
    name 3bar 4quux
  )"));

  std::vector<uint64_t> Counts;
  for (StringRef FooName : {"_Z3fooi", "_Z3fool"}) {
    EXPECT_THAT_ERROR(Reader->getFunctionCounts(FooName, 0x1234, Counts),
                      Succeeded());
    ASSERT_EQ(4u, Counts.size());
    EXPECT_EQ(1u, Counts[0]);
    EXPECT_EQ(2u, Counts[1]);
    EXPECT_EQ(3u, Counts[2]);
    EXPECT_EQ(4u, Counts[3]);
  }

  for (StringRef BarName : {"file;_Z3barf", "file;_Z4quuxf"}) {
    EXPECT_THAT_ERROR(Reader->getFunctionCounts(BarName, 0x567, Counts),
                      Succeeded());
    ASSERT_EQ(3u, Counts.size());
    EXPECT_EQ(5u, Counts[0]);
    EXPECT_EQ(6u, Counts[1]);
    EXPECT_EQ(7u, Counts[2]);
  }

  for (StringRef BadName : {"_Z3foof", "_Z4quuxi", "_Z3barl", "", "_ZZZ",
                            "_Z3barf", "otherfile:_Z4quuxf"}) {
    EXPECT_THAT_ERROR(Reader->getFunctionCounts(BadName, 0x1234, Counts),
                      Failed());
    EXPECT_THAT_ERROR(Reader->getFunctionCounts(BadName, 0x567, Counts),
                      Failed());
  }
}

TEST_F(SparseInstrProfTest, preserve_no_records) {
  Writer.addRecord({"foo", 0x1234, {0}}, Err);
  Writer.addRecord({"bar", 0x4321, {0, 0}}, Err);
  Writer.addRecord({"baz", 0x4321, {0, 0, 0}}, Err);

  auto Profile = Writer.writeBuffer();
  readProfile(std::move(Profile));

  auto I = Reader->begin(), E = Reader->end();
  ASSERT_TRUE(I == E);
}

INSTANTIATE_TEST_SUITE_P(MaybeSparse, MaybeSparseInstrProfTest,
                         ::testing::Bool());

#if defined(_LP64) && defined(EXPENSIVE_CHECKS)
TEST(ProfileReaderTest, ReadsLargeFiles) {
  const size_t LargeSize = 1ULL << 32; // 4GB

  auto RawProfile = WritableMemoryBuffer::getNewUninitMemBuffer(LargeSize);
  if (!RawProfile)
    GTEST_SKIP();
  auto RawProfileReaderOrErr = InstrProfReader::create(std::move(RawProfile));
  ASSERT_TRUE(
      std::get<0>(InstrProfError::take(RawProfileReaderOrErr.takeError())) ==
      instrprof_error::unrecognized_format);

  auto IndexedProfile = WritableMemoryBuffer::getNewUninitMemBuffer(LargeSize);
  if (!IndexedProfile)
    GTEST_SKIP();
  auto IndexedReaderOrErr =
      IndexedInstrProfReader::create(std::move(IndexedProfile), nullptr);
  ASSERT_TRUE(
      std::get<0>(InstrProfError::take(IndexedReaderOrErr.takeError())) ==
      instrprof_error::bad_magic);
}
#endif

} // end anonymous namespace<|MERGE_RESOLUTION|>--- conflicted
+++ resolved
@@ -734,32 +734,13 @@
 
   // Test the number of instrumented vtable sites and the number of profiled
   // values at each site.
-<<<<<<< HEAD
-  ASSERT_EQ(2U, R->getNumValueSites(IPVK_VTableTarget));
-  EXPECT_EQ(3U, R->getNumValueDataForSite(IPVK_VTableTarget, 0));
-  EXPECT_EQ(2U, R->getNumValueDataForSite(IPVK_VTableTarget, 1));
-=======
   ASSERT_EQ(R->getNumValueSites(IPVK_VTableTarget), 2U);
   EXPECT_EQ(R->getNumValueDataForSite(IPVK_VTableTarget, 0), 3U);
   EXPECT_EQ(R->getNumValueDataForSite(IPVK_VTableTarget, 1), 2U);
->>>>>>> 45eabd13
 
   // First indirect site.
   {
     uint64_t TotalC;
-<<<<<<< HEAD
-    std::unique_ptr<InstrProfValueData[]> VD =
-        R->getValueForSite(IPVK_IndirectCallTarget, 0, &TotalC);
-
-    EXPECT_EQ(3U * getProfWeight(), VD[0].Count);
-    EXPECT_EQ(2U * getProfWeight(), VD[1].Count);
-    EXPECT_EQ(1U * getProfWeight(), VD[2].Count);
-    EXPECT_EQ(6U * getProfWeight(), TotalC);
-
-    EXPECT_EQ(StringRef((const char *)VD[0].Value, 7), StringRef("callee3"));
-    EXPECT_EQ(StringRef((const char *)VD[1].Value, 7), StringRef("callee2"));
-    EXPECT_EQ(StringRef((const char *)VD[2].Value, 7), StringRef("callee1"));
-=======
     auto VD = R->getValueForSite(IPVK_IndirectCallTarget, 0, &TotalC);
 
     EXPECT_EQ(VD[0].Count, 3U * getProfWeight());
@@ -770,36 +751,11 @@
     EXPECT_STREQ((const char *)VD[0].Value, "callee3");
     EXPECT_STREQ((const char *)VD[1].Value, "callee2");
     EXPECT_STREQ((const char *)VD[2].Value, "callee1");
->>>>>>> 45eabd13
   }
 
   // First vtable site.
   {
     uint64_t TotalC;
-<<<<<<< HEAD
-    std::unique_ptr<InstrProfValueData[]> VD =
-        R->getValueForSite(IPVK_VTableTarget, 0, &TotalC);
-
-    EXPECT_EQ(3U * getProfWeight(), VD[0].Count);
-    EXPECT_EQ(2U * getProfWeight(), VD[1].Count);
-    EXPECT_EQ(1U * getProfWeight(), VD[2].Count);
-    EXPECT_EQ(6U * getProfWeight(), TotalC);
-
-    EXPECT_EQ(VD[0].Value, getCalleeAddress(vtable3));
-    EXPECT_EQ(VD[1].Value, getCalleeAddress(vtable2));
-    EXPECT_EQ(VD[2].Value, getCalleeAddress(vtable1));
-  }
-
-  // Second vtable site.
-  {
-    uint64_t TotalC;
-    std::unique_ptr<InstrProfValueData[]> VD =
-        R->getValueForSite(IPVK_VTableTarget, 1, &TotalC);
-
-    EXPECT_EQ(2U * getProfWeight(), VD[0].Count);
-    EXPECT_EQ(1U * getProfWeight(), VD[1].Count);
-    EXPECT_EQ(3U * getProfWeight(), TotalC);
-=======
     auto VD = R->getValueForSite(IPVK_VTableTarget, 0, &TotalC);
 
     EXPECT_EQ(VD[0].Count, 3U * getProfWeight());
@@ -820,7 +776,6 @@
     EXPECT_EQ(VD[0].Count, 2U * getProfWeight());
     EXPECT_EQ(VD[1].Count, 1U * getProfWeight());
     EXPECT_EQ(TotalC, 3U * getProfWeight());
->>>>>>> 45eabd13
 
     EXPECT_EQ(VD[0].Value, getCalleeAddress(vtable2));
     EXPECT_EQ(VD[1].Value, getCalleeAddress(vtable1));
@@ -1042,52 +997,6 @@
   ASSERT_EQ(2U, R->getNumValueDataForSite(IPVK_IndirectCallTarget, 3));
   ASSERT_EQ(3U, R->getNumValueDataForSite(IPVK_IndirectCallTarget, 4));
   // For vtables.
-<<<<<<< HEAD
-  ASSERT_EQ(3U, R->getNumValueSites(IPVK_VTableTarget));
-  ASSERT_EQ(4U, R->getNumValueDataForSite(IPVK_VTableTarget, 0));
-  ASSERT_EQ(4U, R->getNumValueDataForSite(IPVK_VTableTarget, 1));
-  ASSERT_EQ(3U, R->getNumValueDataForSite(IPVK_VTableTarget, 2));
-
-  // Test the merged values for indirect calls.
-  {
-    std::unique_ptr<InstrProfValueData[]> VD =
-        R->getValueForSite(IPVK_IndirectCallTarget, 0);
-    EXPECT_EQ(StringRef((const char *)VD[0].Value, 7), StringRef("callee2"));
-    EXPECT_EQ(7U, VD[0].Count);
-    EXPECT_EQ(StringRef((const char *)VD[1].Value, 7), StringRef("callee3"));
-    EXPECT_EQ(6U, VD[1].Count);
-    EXPECT_EQ(StringRef((const char *)VD[2].Value, 7), StringRef("callee4"));
-    EXPECT_EQ(4U, VD[2].Count);
-    EXPECT_EQ(StringRef((const char *)VD[3].Value, 7), StringRef("callee1"));
-    EXPECT_EQ(1U, VD[3].Count);
-
-    std::unique_ptr<InstrProfValueData[]> VD_2(
-        R->getValueForSite(IPVK_IndirectCallTarget, 2));
-    EXPECT_EQ(StringRef((const char *)VD_2[0].Value, 7), StringRef("callee3"));
-    EXPECT_EQ(6U, VD_2[0].Count);
-    EXPECT_EQ(StringRef((const char *)VD_2[1].Value, 7), StringRef("callee4"));
-    EXPECT_EQ(4U, VD_2[1].Count);
-    EXPECT_EQ(StringRef((const char *)VD_2[2].Value, 7), StringRef("callee2"));
-    EXPECT_EQ(3U, VD_2[2].Count);
-    EXPECT_EQ(StringRef((const char *)VD_2[3].Value, 7), StringRef("callee1"));
-    EXPECT_EQ(1U, VD_2[3].Count);
-
-    std::unique_ptr<InstrProfValueData[]> VD_3(
-        R->getValueForSite(IPVK_IndirectCallTarget, 3));
-    EXPECT_EQ(StringRef((const char *)VD_3[0].Value, 7), StringRef("callee8"));
-    EXPECT_EQ(2U, VD_3[0].Count);
-    EXPECT_EQ(StringRef((const char *)VD_3[1].Value, 7), StringRef("callee7"));
-    EXPECT_EQ(1U, VD_3[1].Count);
-
-    std::unique_ptr<InstrProfValueData[]> VD_4(
-        R->getValueForSite(IPVK_IndirectCallTarget, 4));
-    EXPECT_EQ(StringRef((const char *)VD_4[0].Value, 7), StringRef("callee3"));
-    EXPECT_EQ(6U, VD_4[0].Count);
-    EXPECT_EQ(StringRef((const char *)VD_4[1].Value, 7), StringRef("callee2"));
-    EXPECT_EQ(4U, VD_4[1].Count);
-    EXPECT_EQ(StringRef((const char *)VD_4[2].Value, 7), StringRef("callee1"));
-    EXPECT_EQ(2U, VD_4[2].Count);
-=======
   ASSERT_EQ(R->getNumValueSites(IPVK_VTableTarget), 3U);
   ASSERT_EQ(R->getNumValueDataForSite(IPVK_VTableTarget, 0), 4U);
   ASSERT_EQ(R->getNumValueDataForSite(IPVK_VTableTarget, 1), 4U);
@@ -1128,7 +1037,6 @@
     EXPECT_EQ(VD_4[1].Count, 4U);
     EXPECT_STREQ((const char *)VD_4[2].Value, "callee1");
     EXPECT_EQ(VD_4[2].Count, 2U);
->>>>>>> 45eabd13
   }
 
   // Test the merged values for vtables
@@ -1367,17 +1275,6 @@
   std::unique_ptr<InstrProfValueData[]> VD_0(
       Record.getValueForSite(IPVK_IndirectCallTarget, 0));
   llvm::sort(&VD_0[0], &VD_0[5], Cmp);
-<<<<<<< HEAD
-  EXPECT_EQ(StringRef((const char *)VD_0[0].Value, 7), StringRef("callee2"));
-  EXPECT_EQ(1000U, VD_0[0].Count);
-  EXPECT_EQ(StringRef((const char *)VD_0[1].Value, 7), StringRef("callee3"));
-  EXPECT_EQ(500U, VD_0[1].Count);
-  EXPECT_EQ(StringRef((const char *)VD_0[2].Value, 7), StringRef("callee1"));
-  EXPECT_EQ(400U, VD_0[2].Count);
-  EXPECT_EQ(StringRef((const char *)VD_0[3].Value, 7), StringRef("callee4"));
-  EXPECT_EQ(300U, VD_0[3].Count);
-  EXPECT_EQ(StringRef((const char *)VD_0[4].Value, 7), StringRef("callee5"));
-=======
   EXPECT_STREQ((const char *)VD_0[0].Value, "callee2");
   EXPECT_EQ(1000U, VD_0[0].Count);
   EXPECT_STREQ((const char *)VD_0[1].Value, "callee3");
@@ -1387,22 +1284,11 @@
   EXPECT_STREQ((const char *)VD_0[3].Value, "callee4");
   EXPECT_EQ(300U, VD_0[3].Count);
   EXPECT_STREQ((const char *)VD_0[4].Value, "callee5");
->>>>>>> 45eabd13
   EXPECT_EQ(100U, VD_0[4].Count);
 
   std::unique_ptr<InstrProfValueData[]> VD_1(
       Record.getValueForSite(IPVK_IndirectCallTarget, 1));
   llvm::sort(&VD_1[0], &VD_1[4], Cmp);
-<<<<<<< HEAD
-  EXPECT_EQ(StringRef((const char *)VD_1[0].Value, 7), StringRef("callee2"));
-  EXPECT_EQ(2500U, VD_1[0].Count);
-  EXPECT_EQ(StringRef((const char *)VD_1[1].Value, 7), StringRef("callee1"));
-  EXPECT_EQ(1300U, VD_1[1].Count);
-  EXPECT_EQ(StringRef((const char *)VD_1[2].Value, 7), StringRef("callee3"));
-  EXPECT_EQ(1000U, VD_1[2].Count);
-  EXPECT_EQ(StringRef((const char *)VD_1[3].Value, 7), StringRef("callee5"));
-  EXPECT_EQ(800U, VD_1[3].Count);
-=======
   EXPECT_STREQ((const char *)VD_1[0].Value, "callee2");
   EXPECT_EQ(VD_1[0].Count, 2500U);
   EXPECT_STREQ((const char *)VD_1[1].Value, "callee1");
@@ -1411,45 +1297,20 @@
   EXPECT_EQ(VD_1[2].Count, 1000U);
   EXPECT_STREQ((const char *)VD_1[3].Value, "callee5");
   EXPECT_EQ(VD_1[3].Count, 800U);
->>>>>>> 45eabd13
 
   std::unique_ptr<InstrProfValueData[]> VD_2(
       Record.getValueForSite(IPVK_IndirectCallTarget, 2));
   llvm::sort(&VD_2[0], &VD_2[3], Cmp);
-<<<<<<< HEAD
-  EXPECT_EQ(StringRef((const char *)VD_2[0].Value, 7), StringRef("callee4"));
-  EXPECT_EQ(5500U, VD_2[0].Count);
-  EXPECT_EQ(StringRef((const char *)VD_2[1].Value, 7), StringRef("callee3"));
-  EXPECT_EQ(1000U, VD_2[1].Count);
-  EXPECT_EQ(StringRef((const char *)VD_2[2].Value, 7), StringRef("callee6"));
-  EXPECT_EQ(800U, VD_2[2].Count);
-=======
   EXPECT_STREQ((const char *)VD_2[0].Value, "callee4");
   EXPECT_EQ(VD_2[0].Count, 5500U);
   EXPECT_STREQ((const char *)VD_2[1].Value, "callee3");
   EXPECT_EQ(VD_2[1].Count, 1000U);
   EXPECT_STREQ((const char *)VD_2[2].Value, "callee6");
   EXPECT_EQ(VD_2[2].Count, 800U);
->>>>>>> 45eabd13
 
   std::unique_ptr<InstrProfValueData[]> VD_3(
       Record.getValueForSite(IPVK_IndirectCallTarget, 3));
   llvm::sort(&VD_3[0], &VD_3[2], Cmp);
-<<<<<<< HEAD
-  EXPECT_EQ(StringRef((const char *)VD_3[0].Value, 7), StringRef("callee3"));
-  EXPECT_EQ(2000U, VD_3[0].Count);
-  EXPECT_EQ(StringRef((const char *)VD_3[1].Value, 7), StringRef("callee2"));
-  EXPECT_EQ(1800U, VD_3[1].Count);
-
-  ASSERT_EQ(4U, Record.getNumValueSites(IPVK_VTableTarget));
-  ASSERT_EQ(5U, Record.getNumValueDataForSite(IPVK_VTableTarget, 0));
-  ASSERT_EQ(4U, Record.getNumValueDataForSite(IPVK_VTableTarget, 1));
-  ASSERT_EQ(3U, Record.getNumValueDataForSite(IPVK_VTableTarget, 2));
-  ASSERT_EQ(2U, Record.getNumValueDataForSite(IPVK_VTableTarget, 3));
-
-  std::unique_ptr<InstrProfValueData[]> VD0(
-      Record.getValueForSite(IPVK_VTableTarget, 0));
-=======
   EXPECT_STREQ((const char *)VD_3[0].Value, "callee3");
   EXPECT_EQ(VD_3[0].Count, 2000U);
   EXPECT_STREQ((const char *)VD_3[1].Value, "callee2");
@@ -1462,7 +1323,6 @@
   ASSERT_EQ(Record.getNumValueDataForSite(IPVK_VTableTarget, 3), 2U);
 
   auto VD0(Record.getValueForSite(IPVK_VTableTarget, 0));
->>>>>>> 45eabd13
   llvm::sort(&VD0[0], &VD0[5], Cmp);
   EXPECT_EQ(VD0[0].Value, getCalleeAddress(vtable2));
   EXPECT_EQ(VD0[0].Count, 1000U);
@@ -1475,12 +1335,7 @@
   EXPECT_EQ(VD0[4].Value, getCalleeAddress(vtable5));
   EXPECT_EQ(VD0[4].Count, 100U);
 
-<<<<<<< HEAD
-  std::unique_ptr<InstrProfValueData[]> VD1(
-      Record.getValueForSite(IPVK_VTableTarget, 1));
-=======
   auto VD1(Record.getValueForSite(IPVK_VTableTarget, 1));
->>>>>>> 45eabd13
   llvm::sort(&VD1[0], &VD1[4], Cmp);
   EXPECT_EQ(VD1[0].Value, getCalleeAddress(vtable2));
   EXPECT_EQ(VD1[0].Count, 2500U);
@@ -1491,12 +1346,7 @@
   EXPECT_EQ(VD1[3].Value, getCalleeAddress(vtable5));
   EXPECT_EQ(VD1[3].Count, 800U);
 
-<<<<<<< HEAD
-  std::unique_ptr<InstrProfValueData[]> VD2(
-      Record.getValueForSite(IPVK_VTableTarget, 2));
-=======
   auto VD2(Record.getValueForSite(IPVK_VTableTarget, 2));
->>>>>>> 45eabd13
   llvm::sort(&VD2[0], &VD2[3], Cmp);
   EXPECT_EQ(VD2[0].Value, getCalleeAddress(vtable4));
   EXPECT_EQ(VD2[0].Count, 5500U);
@@ -1505,12 +1355,7 @@
   EXPECT_EQ(VD2[2].Value, getCalleeAddress(vtable6));
   EXPECT_EQ(VD2[2].Count, 800U);
 
-<<<<<<< HEAD
-  std::unique_ptr<InstrProfValueData[]> VD3(
-      Record.getValueForSite(IPVK_VTableTarget, 3));
-=======
   auto VD3(Record.getValueForSite(IPVK_VTableTarget, 3));
->>>>>>> 45eabd13
   llvm::sort(&VD3[0], &VD3[2], Cmp);
   EXPECT_EQ(VD3[0].Value, getCalleeAddress(vtable3));
   EXPECT_EQ(VD3[0].Count, 2000U);
@@ -1538,12 +1383,9 @@
   auto getVTableEndAddr = [](const uint64_t *vtable) -> uint64_t {
     return uint64_t(vtable) + 16;
   };
-<<<<<<< HEAD
-=======
   auto getVTableMidAddr = [](const uint64_t *vtable) -> uint64_t {
     return uint64_t(vtable) + 8;
   };
->>>>>>> 45eabd13
   // vtable1, vtable2, vtable3, vtable4 get mapped; vtable5, vtable6 are not
   // mapped.
   Symtab.mapVTableAddress(getVTableStartAddr(vtable1),
@@ -1558,10 +1400,6 @@
   VPData->deserializeTo(Record, &Symtab);
 
   // Now read data from Record and sanity check the data
-<<<<<<< HEAD
-  ASSERT_EQ(6U, Record.getNumValueSites(IPVK_IndirectCallTarget));
-  ASSERT_EQ(5U, Record.getNumValueDataForSite(IPVK_IndirectCallTarget, 0));
-=======
   ASSERT_EQ(Record.getNumValueSites(IPVK_IndirectCallTarget), 6U);
   ASSERT_EQ(Record.getNumValueDataForSite(IPVK_IndirectCallTarget, 0), 5U);
 
@@ -1575,7 +1413,6 @@
             MD5Hash("vtable3"));
   EXPECT_EQ(Symtab.getVTableHashFromAddress(getVTableMidAddr(vtable4)),
             MD5Hash("vtable4"));
->>>>>>> 45eabd13
 
   auto Cmp = [](const InstrProfValueData &VD1, const InstrProfValueData &VD2) {
     return VD1.Count > VD2.Count;
@@ -1593,24 +1430,6 @@
   ASSERT_EQ(VD_0[4].Value, 0ULL);
 
   // Sanity check the vtable value data
-<<<<<<< HEAD
-  ASSERT_EQ(4U, Record.getNumValueSites(IPVK_VTableTarget));
-
-  {
-    // The first vtable site.
-    std::unique_ptr<InstrProfValueData[]> VD(
-        Record.getValueForSite(IPVK_VTableTarget, 0));
-    ASSERT_EQ(5U, Record.getNumValueDataForSite(IPVK_VTableTarget, 0));
-    llvm::sort(&VD[0], &VD[5], Cmp);
-    EXPECT_EQ(1000U, VD[0].Count);
-    EXPECT_EQ(VD[0].Value, MD5Hash("vtable2"));
-    EXPECT_EQ(500U, VD[1].Count);
-    EXPECT_EQ(VD[1].Value, MD5Hash("vtable3"));
-    EXPECT_EQ(VD[2].Value, MD5Hash("vtable1"));
-    EXPECT_EQ(400U, VD[2].Count);
-    EXPECT_EQ(VD[3].Value, MD5Hash("vtable4"));
-    EXPECT_EQ(300U, VD[3].Count);
-=======
   ASSERT_EQ(Record.getNumValueSites(IPVK_VTableTarget), 4U);
 
   {
@@ -1626,7 +1445,6 @@
     EXPECT_EQ(VD[2].Count, 400U);
     EXPECT_EQ(VD[3].Value, MD5Hash("vtable4"));
     EXPECT_EQ(VD[3].Count, 300U);
->>>>>>> 45eabd13
 
     // vtable5 isn't mapped -- default to 0.
     EXPECT_EQ(VD[4].Value, 0U);
@@ -1635,22 +1453,6 @@
 
   {
     // The second vtable site.
-<<<<<<< HEAD
-    std::unique_ptr<InstrProfValueData[]> VD(
-        Record.getValueForSite(IPVK_VTableTarget, 1));
-    ASSERT_EQ(4, Record.getNumValueDataForSite(IPVK_VTableTarget, 1));
-    llvm::sort(&VD[0], &VD[4], Cmp);
-    EXPECT_EQ(VD[0].Value, MD5Hash("vtable2"));
-    EXPECT_EQ(2500U, VD[0].Count);
-    EXPECT_EQ(VD[1].Value, MD5Hash("vtable1"));
-    EXPECT_EQ(1300U, VD[1].Count);
-
-    EXPECT_EQ(VD[2].Value, MD5Hash("vtable3"));
-    EXPECT_EQ(1000U, VD[2].Count);
-    // vtable5 isn't mapped -- default to 0.
-    EXPECT_EQ(VD[3].Value, 0U);
-    EXPECT_EQ(800U, VD[3].Count);
-=======
     auto VD(Record.getValueForSite(IPVK_VTableTarget, 1));
     ASSERT_EQ(Record.getNumValueDataForSite(IPVK_VTableTarget, 1), 4U);
     llvm::sort(&VD[0], &VD[4], Cmp);
@@ -1664,24 +1466,10 @@
     // vtable5 isn't mapped -- default to 0.
     EXPECT_EQ(VD[3].Value, 0U);
     EXPECT_EQ(VD[3].Count, 800U);
->>>>>>> 45eabd13
   }
 
   {
     // The third vtable site.
-<<<<<<< HEAD
-    std::unique_ptr<InstrProfValueData[]> VD(
-        Record.getValueForSite(IPVK_VTableTarget, 2));
-    ASSERT_EQ(3, Record.getNumValueDataForSite(IPVK_VTableTarget, 2));
-    llvm::sort(&VD[0], &VD[3], Cmp);
-    EXPECT_EQ(5500U, VD[0].Count);
-    EXPECT_EQ(VD[0].Value, MD5Hash("vtable4"));
-    EXPECT_EQ(1000U, VD[1].Count);
-    EXPECT_EQ(VD[1].Value, MD5Hash("vtable3"));
-    // vtable6 isn't mapped -- default to 0.
-    EXPECT_EQ(VD[2].Value, 0U);
-    EXPECT_EQ(800U, VD[2].Count);
-=======
     auto VD(Record.getValueForSite(IPVK_VTableTarget, 2));
     ASSERT_EQ(Record.getNumValueDataForSite(IPVK_VTableTarget, 2), 3U);
     llvm::sort(&VD[0], &VD[3], Cmp);
@@ -1692,27 +1480,16 @@
     // vtable6 isn't mapped -- default to 0.
     EXPECT_EQ(VD[2].Value, 0U);
     EXPECT_EQ(VD[2].Count, 800U);
->>>>>>> 45eabd13
   }
 
   {
     // The fourth vtable site.
-<<<<<<< HEAD
-    std::unique_ptr<InstrProfValueData[]> VD(
-        Record.getValueForSite(IPVK_VTableTarget, 3));
-    ASSERT_EQ(2, Record.getNumValueDataForSite(IPVK_VTableTarget, 3));
-    llvm::sort(&VD[0], &VD[2], Cmp);
-    EXPECT_EQ(2000U, VD[0].Count);
-    EXPECT_EQ(VD[0].Value, MD5Hash("vtable3"));
-    EXPECT_EQ(1800U, VD[1].Count);
-=======
     auto VD(Record.getValueForSite(IPVK_VTableTarget, 3));
     ASSERT_EQ(Record.getNumValueDataForSite(IPVK_VTableTarget, 3), 2U);
     llvm::sort(&VD[0], &VD[2], Cmp);
     EXPECT_EQ(VD[0].Count, 2000U);
     EXPECT_EQ(VD[0].Value, MD5Hash("vtable3"));
     EXPECT_EQ(VD[1].Count, 1800U);
->>>>>>> 45eabd13
     EXPECT_EQ(VD[1].Value, MD5Hash("vtable2"));
   }
 }
