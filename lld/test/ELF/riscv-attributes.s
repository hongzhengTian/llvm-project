# REQUIRES: riscv

# RUN: rm -rf %t && split-file %s %t && cd %t
# RUN: llvm-mc -filetype=obj -triple=riscv64 a.s -o a.o
# RUN: ld.lld -e 0 a.o -o out 2>&1 | count 0
# RUN: llvm-readelf -S -l --arch-specific out | FileCheck %s --check-prefixes=HDR,CHECK
# RUN: ld.lld -e 0 a.o a.o -o out1 2>&1 | count 0
# RUN: llvm-readobj --arch-specific out1 | FileCheck %s
# RUN: ld.lld -r a.o a.o -o out1 2>&1 | count 0
# RUN: llvm-readobj --arch-specific out1 | FileCheck %s

# RUN: llvm-mc -filetype=obj -triple=riscv64 b.s -o b.o
# RUN: llvm-mc -filetype=obj -triple=riscv64 c.s -o c.o
# RUN: ld.lld a.o b.o c.o -o out2
# RUN: llvm-readobj --arch-specific out2 | FileCheck %s --check-prefix=CHECK2

# RUN: llvm-mc -filetype=obj -triple=riscv64 unrecognized_ext1.s -o unrecognized_ext1.o
# RUN: ld.lld -e 0 unrecognized_ext1.o -o unrecognized_ext1 2>&1 | count 0
# RUN: llvm-readobj --arch-specific unrecognized_ext1 | FileCheck %s --check-prefix=UNRECOGNIZED_EXT1

# RUN: llvm-mc -filetype=obj -triple=riscv64 unrecognized_ext2.s -o unrecognized_ext2.o
# RUN: ld.lld -e 0 unrecognized_ext2.o -o unrecognized_ext2 2>&1 | count 0
# RUN: llvm-readobj --arch-specific unrecognized_ext2 | FileCheck %s --check-prefix=UNRECOGNIZED_EXT2

# RUN: llvm-mc -filetype=obj -triple=riscv64 unrecognized_version.s -o unrecognized_version.o
# RUN: ld.lld -e 0 unrecognized_version.o -o unrecognized_version 2>&1 | count 0
# RUN: llvm-readobj --arch-specific unrecognized_version | FileCheck %s --check-prefix=UNRECOGNIZED_VERSION

# RUN: llvm-mc -filetype=obj -triple=riscv64 merge_version_test_input.s -o merge_version_test_input.o
# RUN: ld.lld -e 0 unrecognized_version.o merge_version_test_input.o -o out3 2>&1 | count 0
# RUN: llvm-readobj --arch-specific out3 | FileCheck %s --check-prefix=CHECK3

# RUN: llvm-mc -filetype=obj -triple=riscv64 invalid_arch1.s -o invalid_arch1.o
# RUN: not ld.lld invalid_arch1.o -o /dev/null 2>&1 | FileCheck %s --check-prefix=INVALID_ARCH1 --implicit-check-not=error:
# INVALID_ARCH1: error: invalid_arch1.o:(.riscv.attributes): rv64i2: extension lacks version in expected format

## A zero value attribute is not printed.
# RUN: llvm-mc -filetype=obj -triple=riscv64 unaligned_access_0.s -o unaligned_access_0.o
# RUN: ld.lld -e 0 --fatal-warnings a.o unaligned_access_0.o -o unaligned_access_0
# RUN: llvm-readobj -A unaligned_access_0 | FileCheck /dev/null --implicit-check-not='TagName: unaligned_access'

## Differing stack_align values lead to an error.
# RUN: llvm-mc -filetype=obj -triple=riscv64 diff_stack_align.s -o diff_stack_align.o
# RUN: not ld.lld a.o b.o c.o diff_stack_align.o -o /dev/null 2>&1 | FileCheck %s --check-prefix=STACK_ALIGN --implicit-check-not=error:
# STACK_ALIGN: error: diff_stack_align.o:(.riscv.attributes) has stack_align=32 but a.o:(.riscv.attributes) has stack_align=16

## merging atomic_abi values for A6C and A7 lead to an error.
# RUN: llvm-mc -filetype=obj -triple=riscv64  atomic_abi_A6C.s -o atomic_abi_A6C.o
# RUN: llvm-mc -filetype=obj -triple=riscv64  atomic_abi_A7.s -o atomic_abi_A7.o
# RUN: not ld.lld atomic_abi_A6C.o atomic_abi_A7.o -o /dev/null 2>&1 | FileCheck %s --check-prefix=ATOMIC_ABI_ERROR --implicit-check-not=error:
# ATOMIC_ABI_ERROR: error: atomic_abi_A6C.o:(.riscv.attributes) has atomic_abi=1 but atomic_abi_A7.o:(.riscv.attributes) has atomic_abi=3


# RUN: llvm-mc -filetype=obj -triple=riscv64  atomic_abi_A6S.s -o atomic_abi_A6S.o
# RUN: ld.lld atomic_abi_A6S.o atomic_abi_A6C.o -o atomic_abi_A6C_A6S
# RUN: llvm-readobj -A atomic_abi_A6C_A6S | FileCheck %s --check-prefix=A6C_A6S

# RUN: ld.lld atomic_abi_A6S.o atomic_abi_A7.o -o atomic_abi_A6S_A7
# RUN: llvm-readobj -A atomic_abi_A6S_A7 | FileCheck %s --check-prefix=A6S_A7

# RUN: llvm-mc -filetype=obj -triple=riscv64  atomic_abi_unknown.s -o atomic_abi_unknown.o
# RUN: ld.lld atomic_abi_unknown.o atomic_abi_A6C.o -o atomic_abi_A6C_unknown
# RUN: llvm-readobj -A atomic_abi_A6C_unknown | FileCheck %s --check-prefixes=UNKNOWN_A6C

# RUN: ld.lld atomic_abi_unknown.o diff_stack_align.o -o atomic_abi_none_unknown
# RUN: llvm-readobj -A atomic_abi_none_unknown | FileCheck %s --check-prefixes=UNKNOWN_UNKNOWN

# RUN: ld.lld diff_stack_align.o atomic_abi_A6C.o -o atomic_abi_A6C_unknown
# RUN: llvm-readobj -A atomic_abi_A6C_unknown | FileCheck %s --check-prefixes=NONE_A6C

# RUN: ld.lld atomic_abi_unknown.o atomic_abi_A6S.o -o atomic_abi_A6S_unknown
# RUN: llvm-readobj -A atomic_abi_A6S_unknown | FileCheck %s --check-prefix=UNKNOWN_A6S

# RUN: ld.lld atomic_abi_unknown.o atomic_abi_A7.o -o atomic_abi_A7_unknown
# RUN: llvm-readobj -A atomic_abi_A7_unknown | FileCheck %s --check-prefix=UNKNOWN_A7

<<<<<<< HEAD

# RUN: llvm-mc -filetype=obj -triple=riscv64  x3_reg_usage_unknown.s -o x3_reg_usage_unknown.o
# RUN: llvm-mc -filetype=obj -triple=riscv64  x3_reg_usage_gp.s -o x3_reg_usage_gp.o
# RUN: llvm-mc -filetype=obj -triple=riscv64  x3_reg_usage_scs.s -o x3_reg_usage_scs.o
# RUN: llvm-mc -filetype=obj -triple=riscv64  x3_reg_usage_tmp.s -o x3_reg_usage_tmp.o

# RUN: not ld.lld x3_reg_usage_scs.o x3_reg_usage_gp.o -o /dev/null 2>&1 | FileCheck %s --check-prefix=X3_REG_SCS_GP --implicit-check-not=error:
# X3_REG_SCS_GP: error: x3_reg_usage_scs.o:(.riscv.attributes) has x3_reg_usage=2 but x3_reg_usage_gp.o:(.riscv.attributes) has x3_reg_usage=1

# RUN: not ld.lld x3_reg_usage_scs.o x3_reg_usage_tmp.o -o /dev/null 2>&1 | FileCheck %s --check-prefix=X3_REG_SCS_TMP --implicit-check-not=error:
# X3_REG_SCS_TMP: error: x3_reg_usage_scs.o:(.riscv.attributes) has x3_reg_usage=2 but x3_reg_usage_tmp.o:(.riscv.attributes) has x3_reg_usage=3


# RUN: ld.lld x3_reg_usage_scs.o x3_reg_usage_unknown.o -o x3_reg_usage_scs_unknown
# RUN: llvm-readobj -A x3_reg_usage_scs_unknown | FileCheck %s --check-prefix=X3_REG_SCS_UKNOWN

=======
# RUN: ld.lld diff_stack_align.o atomic_abi_A7.o -o atomic_abi_A7_none
# RUN: llvm-readobj -A atomic_abi_A7_none | FileCheck %s --check-prefix=NONE_A7
>>>>>>> 094bacc3

## The deprecated priv_spec is not handled as GNU ld does.
## Differing priv_spec attributes lead to an absent attribute.
# RUN: llvm-mc -filetype=obj -triple=riscv64 diff_priv_spec.s -o diff_priv_spec.o
# RUN: ld.lld -e 0 --fatal-warnings a.o b.o c.o diff_priv_spec.o -o diff_priv_spec
# RUN: llvm-readobj -A diff_priv_spec | FileCheck /dev/null --implicit-check-not='TagName: priv_spec'

## Unknown tags currently lead to warnings.
# RUN: llvm-mc -filetype=obj -triple=riscv64 unknown13.s -o unknown13.o
# RUN: llvm-mc -filetype=obj -triple=riscv64 unknown13a.s -o unknown13a.o
# RUN: ld.lld -e 0 unknown13.o unknown13.o unknown13a.o -o unknown13 2>&1 | FileCheck %s --check-prefix=UNKNOWN13 --implicit-check-not=warning:
# UNKNOWN13-COUNT-2: warning: unknown13.o:(.riscv.attributes): invalid tag 0xd at offset 0x10
# UNKNOWN13:         warning: unknown13a.o:(.riscv.attributes): invalid tag 0xd at offset 0x10

# RUN: llvm-mc -filetype=obj -triple=riscv64 unknown22.s -o unknown22.o
# RUN: llvm-mc -filetype=obj -triple=riscv64 unknown22a.s -o unknown22a.o
# RUN: ld.lld -e 0 unknown22.o unknown22.o unknown22a.o -o unknown22 2>&1 | FileCheck %s --check-prefix=UNKNOWN22 --implicit-check-not=warning:
# UNKNOWN22-COUNT-2: warning: unknown22.o:(.riscv.attributes): invalid tag 0x16 at offset 0x10
# UNKNOWN22:         warning: unknown22a.o:(.riscv.attributes): invalid tag 0x16 at offset 0x10

# HDR:      Name              Type             Address          Off    Size   ES Flg Lk Inf Al
# HDR:      .riscv.attributes RISCV_ATTRIBUTES 0000000000000000 000158 00003e 00      0   0  1{{$}}

# HDR:      Type           Offset   VirtAddr           PhysAddr           FileSiz  MemSiz   Flg Align
# HDR:      LOAD           0x000000 0x0000000000010000 0x0000000000010000 0x000158 0x000158 R   0x1000
# HDR-NEXT: GNU_STACK      0x000000 0x0000000000000000 0x0000000000000000 0x000000 0x000000 RW  0
# HDR-NEXT: ATTRIBUTES     0x000158 0x0000000000000000 0x0000000000000000 0x00003e 0x00003e R   0x1{{$}}

# CHECK:      BuildAttributes {
# CHECK-NEXT:   FormatVersion: 0x41
# CHECK-NEXT:   Section 1 {
# CHECK-NEXT:     SectionLength: 61
# CHECK-NEXT:     Vendor: riscv
# CHECK-NEXT:     Tag: Tag_File (0x1)
# CHECK-NEXT:     Size: 51
# CHECK-NEXT:     FileAttributes {
# CHECK-NEXT:       Attribute {
# CHECK-NEXT:         Tag: 4
# CHECK-NEXT:         Value: 16
# CHECK-NEXT:         TagName: stack_align
# CHECK-NEXT:         Description: Stack alignment is 16-bytes
# CHECK-NEXT:       }
# CHECK-NEXT:       Attribute {
# CHECK-NEXT:         Tag: 5
# CHECK-NEXT:         TagName: arch
# CHECK-NEXT:         Value: rv64i2p1_m2p0_a2p1_f2p2_d2p2_c2p0_zicsr2p0{{$}}
# CHECK-NEXT:       }
# CHECK-NEXT:     }
# CHECK-NEXT:   }
# CHECK-NEXT: }

# CHECK2:      BuildAttributes {
# CHECK2-NEXT:   FormatVersion: 0x41
# CHECK2-NEXT:   Section 1 {
# CHECK2-NEXT:     SectionLength: 104
# CHECK2-NEXT:     Vendor: riscv
# CHECK2-NEXT:     Tag: Tag_File (0x1)
# CHECK2-NEXT:     Size: 94
# CHECK2-NEXT:     FileAttributes {
# CHECK2-NEXT:       Attribute {
# CHECK2-NEXT:         Tag: 4
# CHECK2-NEXT:         Value: 16
# CHECK2-NEXT:         TagName: stack_align
# CHECK2-NEXT:         Description: Stack alignment is 16-bytes
# CHECK2-NEXT:       }
# CHECK2-NEXT:       Attribute {
# CHECK2-NEXT:         Tag: 6
# CHECK2-NEXT:         Value: 1
# CHECK2-NEXT:         TagName: unaligned_access
# CHECK2-NEXT:         Description: Unaligned access
# CHECK2-NEXT:       }
# CHECK2-NEXT:       Attribute {
# CHECK2-NEXT:         Tag: 8
# CHECK2-NEXT:         TagName: priv_spec
# CHECK2-NEXT:         Value: 2
# CHECK2-NEXT:       }
# CHECK2-NEXT:       Attribute {
# CHECK2-NEXT:         Tag: 10
# CHECK2-NEXT:         TagName: priv_spec_minor
# CHECK2-NEXT:         Value: 2
# CHECK2-NEXT:       }
# CHECK2-NEXT:       Attribute {
# CHECK2-NEXT:         Tag: 5
# CHECK2-NEXT:         TagName: arch
# CHECK2-NEXT:         Value: rv64i2p1_m2p0_a2p1_f2p2_d2p2_c2p0_zicsr2p0_zkt1p0_zve32f1p0_zve32x1p0_zvl32b1p0{{$}}
# CHECK2-NEXT:       }
# CHECK2-NEXT:     }
# CHECK2-NEXT:   }
# CHECK2-NEXT: }

# CHECK3:      BuildAttributes {
# CHECK3-NEXT:   FormatVersion: 0x41
# CHECK3-NEXT:   Section 1 {
# CHECK3-NEXT:     SectionLength: 26
# CHECK3-NEXT:     Vendor: riscv
# CHECK3-NEXT:     Tag: Tag_File (0x1)
# CHECK3-NEXT:     Size: 16
# CHECK3-NEXT:     FileAttributes {
# CHECK3-NEXT:       Attribute {
# CHECK3-NEXT:         Tag: 5
# CHECK3-NEXT:         TagName: arch
# CHECK3-NEXT:         Value: rv64i99p0{{$}}
# CHECK3-NEXT:       }
# CHECK3-NEXT:     }
# CHECK3-NEXT:   }
# CHECK3-NEXT: }

#--- a.s
.attribute stack_align, 16
.attribute arch, "rv64i2p1_m2p0_a2p1_f2p2_d2p2_c2p0"
.attribute unaligned_access, 0

#--- b.s
.attribute stack_align, 16
.attribute arch, "rv64i2p1_m2p0_a2p1_f2p2_d2p2_c2p0"
.attribute priv_spec, 2
.attribute priv_spec_minor, 2

#--- c.s
.attribute stack_align, 16
.attribute arch, "rv64i2p1_f2p2_zkt1p0_zve32f1p0_zve32x1p0_zvl32b1p0"
.attribute unaligned_access, 1
.attribute priv_spec, 2
.attribute priv_spec_minor, 2

#--- unrecognized_ext1.s
# UNRECOGNIZED_EXT1:      BuildAttributes {
# UNRECOGNIZED_EXT1-NEXT:   FormatVersion: 0x41
# UNRECOGNIZED_EXT1-NEXT:   Section 1 {
# UNRECOGNIZED_EXT1-NEXT:     SectionLength: 30
# UNRECOGNIZED_EXT1-NEXT:     Vendor: riscv
# UNRECOGNIZED_EXT1-NEXT:     Tag: Tag_File (0x1)
# UNRECOGNIZED_EXT1-NEXT:     Size: 20
# UNRECOGNIZED_EXT1-NEXT:     FileAttributes {
# UNRECOGNIZED_EXT1-NEXT:       Attribute {
# UNRECOGNIZED_EXT1-NEXT:         Tag: 5
# UNRECOGNIZED_EXT1-NEXT:         TagName: arch
# UNRECOGNIZED_EXT1-NEXT:         Value: rv64i2p1_y2p0{{$}}
# UNRECOGNIZED_EXT1-NEXT:       }
# UNRECOGNIZED_EXT1-NEXT:     }
# UNRECOGNIZED_EXT1-NEXT:   }
# UNRECOGNIZED_EXT1-NEXT: }
.section .riscv.attributes,"",@0x70000003
.byte 0x41
.long .Lend-.riscv.attributes-1
.asciz "riscv"  # vendor
.Lbegin:
.byte 1  # Tag_File
.long .Lend-.Lbegin
.byte 5  # Tag_RISCV_arch
.asciz "rv64i2p1_y2p0"
.Lend:

#--- unrecognized_ext2.s
# UNRECOGNIZED_EXT2:      BuildAttributes {
# UNRECOGNIZED_EXT2-NEXT:   FormatVersion: 0x41
# UNRECOGNIZED_EXT2-NEXT:   Section 1 {
# UNRECOGNIZED_EXT2-NEXT:     SectionLength: 36
# UNRECOGNIZED_EXT2-NEXT:     Vendor: riscv
# UNRECOGNIZED_EXT2-NEXT:     Tag: Tag_File (0x1)
# UNRECOGNIZED_EXT2-NEXT:     Size: 26
# UNRECOGNIZED_EXT2-NEXT:     FileAttributes {
# UNRECOGNIZED_EXT2-NEXT:       Attribute {
# UNRECOGNIZED_EXT2-NEXT:         Tag: 5
# UNRECOGNIZED_EXT2-NEXT:         TagName: arch
# UNRECOGNIZED_EXT2-NEXT:         Value: rv64i2p1_zmadeup1p0{{$}}
# UNRECOGNIZED_EXT2-NEXT:       }
# UNRECOGNIZED_EXT2-NEXT:     }
# UNRECOGNIZED_EXT2-NEXT:   }
# UNRECOGNIZED_EXT2-NEXT: }
.section .riscv.attributes,"",@0x70000003
.byte 0x41
.long .Lend-.riscv.attributes-1
.asciz "riscv"  # vendor
.Lbegin:
.byte 1  # Tag_File
.long .Lend-.Lbegin
.byte 5  # Tag_RISCV_arch
.asciz "rv64i2p1_zmadeup1p0"
.Lend:

#--- unrecognized_version.s
# UNRECOGNIZED_VERSION:      BuildAttributes {
# UNRECOGNIZED_VERSION-NEXT:   FormatVersion: 0x41
# UNRECOGNIZED_VERSION-NEXT:   Section 1 {
# UNRECOGNIZED_VERSION-NEXT:     SectionLength: 26
# UNRECOGNIZED_VERSION-NEXT:     Vendor: riscv
# UNRECOGNIZED_VERSION-NEXT:     Tag: Tag_File (0x1)
# UNRECOGNIZED_VERSION-NEXT:     Size: 16
# UNRECOGNIZED_VERSION-NEXT:     FileAttributes {
# UNRECOGNIZED_VERSION-NEXT:       Attribute {
# UNRECOGNIZED_VERSION-NEXT:         Tag: 5
# UNRECOGNIZED_VERSION-NEXT:         TagName: arch
# UNRECOGNIZED_VERSION-NEXT:         Value: rv64i99p0
# UNRECOGNIZED_VERSION-NEXT:       }
# UNRECOGNIZED_VERSION-NEXT:     }
# UNRECOGNIZED_VERSION-NEXT:   }
# UNRECOGNIZED_VERSION-NEXT: }
.section .riscv.attributes,"",@0x70000003
.byte 0x41
.long .Lend-.riscv.attributes-1
.asciz "riscv"  # vendor
.Lbegin:
.byte 1  # Tag_File
.long .Lend-.Lbegin
.byte 5  # Tag_RISCV_arch
.asciz "rv64i99p0"
.Lend:

#--- merge_version_test_input.s
.section .riscv.attributes,"",@0x70000003
.byte 0x41
.long .Lend-.riscv.attributes-1
.asciz "riscv"  # vendor
.Lbegin:
.byte 1  # Tag_File
.long .Lend-.Lbegin
.byte 5  # Tag_RISCV_arch
.asciz "rv64i2p1"
.Lend:

#--- invalid_arch1.s
.section .riscv.attributes,"",@0x70000003
.byte 0x41
.long .Lend-.riscv.attributes-1
.asciz "riscv"  # vendor
.Lbegin:
.byte 1  # Tag_File
.long .Lend-.Lbegin
.byte 5  # Tag_RISCV_arch
.asciz "rv64i2"
.Lend:

#--- unaligned_access_0.s
.attribute unaligned_access, 0

#--- diff_stack_align.s
.attribute stack_align, 32

#--- diff_priv_spec.s
.attribute priv_spec, 3
.attribute priv_spec_minor, 3

#--- atomic_abi_unknown.s
.attribute atomic_abi, 0

#--- atomic_abi_A6C.s
.attribute atomic_abi, 1

#--- atomic_abi_A6S.s
.attribute atomic_abi, 2

#--- atomic_abi_A7.s
.attribute atomic_abi, 3


#      UNKNOWN_UNKNOWN: BuildAttributes {
# UNKNOWN_UNKNOWN-NEXT:   FormatVersion: 0x41
# UNKNOWN_UNKNOWN-NEXT:   Section 1 {
# UNKNOWN_UNKNOWN-NEXT:     SectionLength: 17
# UNKNOWN_UNKNOWN-NEXT:     Vendor: riscv
# UNKNOWN_UNKNOWN-NEXT:     Tag: Tag_File (0x1)
# UNKNOWN_UNKNOWN-NEXT:     Size: 7
# UNKNOWN_UNKNOWN-NEXT:     FileAttributes {
# UNKNOWN_UNKNOWN-NEXT:       Attribute {
# UNKNOWN_UNKNOWN-NEXT:         Tag: 4
# UNKNOWN_UNKNOWN-NEXT:         Value: 32
# UNKNOWN_UNKNOWN-NEXT:         TagName: stack_align
# UNKNOWN_UNKNOWN-NEXT:         Description: Stack alignment is 32-bytes
# UNKNOWN_UNKNOWN-NEXT:       }
# UNKNOWN_UNKNOWN-NEXT:     }
# UNKNOWN_UNKNOWN-NEXT:   }
# UNKNOWN_UNKNOWN-NEXT: }

#      NONE_A6C: BuildAttributes {
# NONE_A6C-NEXT:   FormatVersion: 0x41
# NONE_A6C-NEXT:   Section 1 {
# NONE_A6C-NEXT:     SectionLength: 19
# NONE_A6C-NEXT:     Vendor: riscv
# NONE_A6C-NEXT:     Tag: Tag_File (0x1)
# NONE_A6C-NEXT:     Size: 9
# NONE_A6C-NEXT:     FileAttributes {
# NONE_A6C-NEXT:       Attribute {
# NONE_A6C-NEXT:         Tag: 14
# NONE_A6C-NEXT:         Value: 1
# NONE_A6C-NEXT:         TagName: atomic_abi
# NONE_A6C-NEXT:         Description: Atomic ABI is 1
# NONE_A6C-NEXT:       }
# NONE_A6C-NEXT:       Attribute {
# NONE_A6C-NEXT:         Tag: 4
# NONE_A6C-NEXT:         Value: 32
# NONE_A6C-NEXT:         TagName: stack_align
# NONE_A6C-NEXT:         Description: Stack alignment is 32-bytes
# NONE_A6C-NEXT:       }
# NONE_A6C-NEXT:     }
# NONE_A6C-NEXT:   }
# NONE_A6C-NEXT: }

#      UNKNOWN_A6C: BuildAttributes {
# UNKNOWN_A6C-NEXT:   FormatVersion: 0x41
# UNKNOWN_A6C-NEXT:   Section 1 {
# UNKNOWN_A6C-NEXT:     SectionLength: 17
# UNKNOWN_A6C-NEXT:     Vendor: riscv
# UNKNOWN_A6C-NEXT:     Tag: Tag_File (0x1)
# UNKNOWN_A6C-NEXT:     Size: 7
# UNKNOWN_A6C-NEXT:     FileAttributes {
# UNKNOWN_A6C-NEXT:       Attribute {
# UNKNOWN_A6C-NEXT:         Tag: 14
# UNKNOWN_A6C-NEXT:         Value: 1
# UNKNOWN_A6C-NEXT:         TagName: atomic_abi
# UNKNOWN_A6C-NEXT:         Description: Atomic ABI is 1
# UNKNOWN_A6C-NEXT:       }
# UNKNOWN_A6C-NEXT:     }
# UNKNOWN_A6C-NEXT:   }
# UNKNOWN_A6C-NEXT: }

#      UNKNOWN_A6S: BuildAttributes {
# UNKNOWN_A6S-NEXT:   FormatVersion: 0x41
# UNKNOWN_A6S-NEXT:   Section 1 {
# UNKNOWN_A6S-NEXT:     SectionLength:
# UNKNOWN_A6S-NEXT:     Vendor: riscv
# UNKNOWN_A6S-NEXT:     Tag: Tag_File (0x1)
# UNKNOWN_A6S-NEXT:     Size: 7
# UNKNOWN_A6S-NEXT:     FileAttributes {
# UNKNOWN_A6S-NEXT:       Attribute {
# UNKNOWN_A6S-NEXT:         Tag: 14
# UNKNOWN_A6S-NEXT:         Value: 2
# UNKNOWN_A6S-NEXT:         TagName: atomic_abi
# UNKNOWN_A6S-NEXT:         Description: Atomic ABI is 2
# UNKNOWN_A6S-NEXT:       }
# UNKNOWN_A6S-NEXT:     }
# UNKNOWN_A6S-NEXT:   }
# UNKNOWN_A6S-NEXT: }

#      NONE_A7: BuildAttributes {
# NONE_A7-NEXT:   FormatVersion: 0x41
# NONE_A7-NEXT:   Section 1 {
# NONE_A7-NEXT:     SectionLength: 19
# NONE_A7-NEXT:     Vendor: riscv
# NONE_A7-NEXT:     Tag: Tag_File (0x1)
# NONE_A7-NEXT:     Size: 9
# NONE_A7-NEXT:     FileAttributes {
# NONE_A7-NEXT:       Attribute {
# NONE_A7-NEXT:         Tag: 14
# NONE_A7-NEXT:         Value: 3
# NONE_A7-NEXT:         TagName: atomic_abi
# NONE_A7-NEXT:         Description: Atomic ABI is 3
# NONE_A7-NEXT:       }
# NONE_A7-NEXT:       Attribute {
# NONE_A7-NEXT:         Tag: 4
# NONE_A7-NEXT:         Value: 32
# NONE_A7-NEXT:         TagName: stack_align
# NONE_A7-NEXT:         Description: Stack alignment is 32-bytes
# NONE_A7-NEXT:       }
# NONE_A7-NEXT:     }
# NONE_A7-NEXT:   }
# NONE_A7-NEXT: }


#      UNKNOWN_A7: BuildAttributes {
# UNKNOWN_A7-NEXT:   FormatVersion: 0x41
# UNKNOWN_A7-NEXT:   Section 1 {
# UNKNOWN_A7-NEXT:     SectionLength: 17
# UNKNOWN_A7-NEXT:     Vendor: riscv
# UNKNOWN_A7-NEXT:     Tag: Tag_File (0x1)
# UNKNOWN_A7-NEXT:     Size: 7
# UNKNOWN_A7-NEXT:     FileAttributes {
# UNKNOWN_A7-NEXT:       Attribute {
# UNKNOWN_A7-NEXT:         Tag: 14
# UNKNOWN_A7-NEXT:         Value: 3
# UNKNOWN_A7-NEXT:         TagName: atomic_abi
# UNKNOWN_A7-NEXT:         Description: Atomic ABI is 3
# UNKNOWN_A7-NEXT:       }
# UNKNOWN_A7-NEXT:     }
# UNKNOWN_A7-NEXT:   }
# UNKNOWN_A7-NEXT: }

#      A6C_A6S: BuildAttributes {
# A6C_A6S-NEXT:   FormatVersion: 0x41
# A6C_A6S-NEXT:   Section 1 {
# A6C_A6S-NEXT:     SectionLength: 17
# A6C_A6S-NEXT:     Vendor: riscv
# A6C_A6S-NEXT:     Tag: Tag_File (0x1)
# A6C_A6S-NEXT:     Size: 7
# A6C_A6S-NEXT:     FileAttributes {
# A6C_A6S-NEXT:       Attribute {
# A6C_A6S-NEXT:         Tag: 14
# A6C_A6S-NEXT:         Value: 1
# A6C_A6S-NEXT:         TagName: atomic_abi
# A6C_A6S-NEXT:         Description: Atomic ABI is 1
# A6C_A6S-NEXT:       }
# A6C_A6S-NEXT:     }
# A6C_A6S-NEXT:   }
# A6C_A6S-NEXT: }

#      A6S_A7: BuildAttributes {
# A6S_A7-NEXT:   FormatVersion: 0x41
# A6S_A7-NEXT:   Section 1 {
# A6S_A7-NEXT:     SectionLength: 17
# A6S_A7-NEXT:     Vendor: riscv
# A6S_A7-NEXT:     Tag: Tag_File (0x1)
# A6S_A7-NEXT:     Size: 7
# A6S_A7-NEXT:     FileAttributes {
# A6S_A7-NEXT:       Attribute {
# A6S_A7-NEXT:         Tag: 14
# A6S_A7-NEXT:         Value: 3
# A6S_A7-NEXT:         TagName: atomic_abi
# A6S_A7-NEXT:         Description: Atomic ABI is 3
# A6S_A7-NEXT:       }
# A6S_A7-NEXT:     }
# A6S_A7-NEXT:   }
# A6S_A7-NEXT: }

#--- x3_reg_usage_unknown.s
.attribute x3_reg_usage, 0

#--- x3_reg_usage_gp.s
.attribute x3_reg_usage, 1

#--- x3_reg_usage_scs.s
.attribute x3_reg_usage, 2

#--- x3_reg_usage_tmp.s
.attribute x3_reg_usage, 3

#      X3_REG_SCS_UKNOWN: BuildAttributes {
# X3_REG_SCS_UKNOWN-NEXT:   FormatVersion: 0x41
# X3_REG_SCS_UKNOWN-NEXT:   Section 1 {
# X3_REG_SCS_UKNOWN-NEXT:     SectionLength: 17
# X3_REG_SCS_UKNOWN-NEXT:     Vendor: riscv
# X3_REG_SCS_UKNOWN-NEXT:     Tag: Tag_File (0x1)
# X3_REG_SCS_UKNOWN-NEXT:     Size: 7
# X3_REG_SCS_UKNOWN-NEXT:     FileAttributes {
# X3_REG_SCS_UKNOWN-NEXT:       Attribute {
# X3_REG_SCS_UKNOWN-NEXT:         Tag: 16
# X3_REG_SCS_UKNOWN-NEXT:         Value: 2
# X3_REG_SCS_UKNOWN-NEXT:         TagName: x3_reg_usage
# X3_REG_SCS_UKNOWN-NEXT:         Description: X3 reg usage is 2
# X3_REG_SCS_UKNOWN-NEXT:       }
# X3_REG_SCS_UKNOWN-NEXT:     }
# X3_REG_SCS_UKNOWN-NEXT:   }
# X3_REG_SCS_UKNOWN-NEXT: }

#--- unknown13.s
.attribute 13, "0"
#--- unknown13a.s
.attribute 13, "1"

#--- unknown22.s
.attribute 22, 1
#--- unknown22a.s
.attribute 22, 2<|MERGE_RESOLUTION|>--- conflicted
+++ resolved
@@ -74,7 +74,9 @@
 # RUN: ld.lld atomic_abi_unknown.o atomic_abi_A7.o -o atomic_abi_A7_unknown
 # RUN: llvm-readobj -A atomic_abi_A7_unknown | FileCheck %s --check-prefix=UNKNOWN_A7
 
-<<<<<<< HEAD
+# RUN: ld.lld diff_stack_align.o atomic_abi_A7.o -o atomic_abi_A7_none
+# RUN: llvm-readobj -A atomic_abi_A7_none | FileCheck %s --check-prefix=NONE_A7
+
 
 # RUN: llvm-mc -filetype=obj -triple=riscv64  x3_reg_usage_unknown.s -o x3_reg_usage_unknown.o
 # RUN: llvm-mc -filetype=obj -triple=riscv64  x3_reg_usage_gp.s -o x3_reg_usage_gp.o
@@ -90,11 +92,6 @@
 
 # RUN: ld.lld x3_reg_usage_scs.o x3_reg_usage_unknown.o -o x3_reg_usage_scs_unknown
 # RUN: llvm-readobj -A x3_reg_usage_scs_unknown | FileCheck %s --check-prefix=X3_REG_SCS_UKNOWN
-
-=======
-# RUN: ld.lld diff_stack_align.o atomic_abi_A7.o -o atomic_abi_A7_none
-# RUN: llvm-readobj -A atomic_abi_A7_none | FileCheck %s --check-prefix=NONE_A7
->>>>>>> 094bacc3
 
 ## The deprecated priv_spec is not handled as GNU ld does.
 ## Differing priv_spec attributes lead to an absent attribute.
