#!/usr/bin/env python
#
# ====-- Function class for libc function headers -------------*- python -*--==#
#
# Part of the LLVM Project, under the Apache License v2.0 with LLVM Exceptions.
# See https://llvm.org/LICENSE.txt for license information.
# SPDX-License-Identifier: Apache-2.0 WITH LLVM-exception
#
# ==-------------------------------------------------------------------------==#


class Function:
    def __init__(
        self, return_type, name, arguments, standards, guard=None, attributes=[]
    ):
        self.return_type = return_type
        self.name = name
        self.arguments = [
            arg if isinstance(arg, str) else arg["type"] for arg in arguments
        ]
        self.standards = standards
        self.guard = guard
        self.attributes = attributes or ""

    def __str__(self):
        attributes_str = " ".join(self.attributes)
        arguments_str = ", ".join(self.arguments)
        if attributes_str == "":
<<<<<<< HEAD
            result = f"{self.return_type} {self.name}({arguments_str});"
=======
            result = f"{self.return_type} {self.name}({arguments_str})"
>>>>>>> 49ef0a8d
        else:
            result = f"{attributes_str} {self.return_type} {self.name}({arguments_str})"
        return result<|MERGE_RESOLUTION|>--- conflicted
+++ resolved
@@ -26,11 +26,7 @@
         attributes_str = " ".join(self.attributes)
         arguments_str = ", ".join(self.arguments)
         if attributes_str == "":
-<<<<<<< HEAD
-            result = f"{self.return_type} {self.name}({arguments_str});"
-=======
             result = f"{self.return_type} {self.name}({arguments_str})"
->>>>>>> 49ef0a8d
         else:
             result = f"{attributes_str} {self.return_type} {self.name}({arguments_str})"
         return result