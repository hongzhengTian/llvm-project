set(TARGET_LIBC_ENTRYPOINTS
    # ctype.h entrypoints
    libc.src.ctype.isalnum
    libc.src.ctype.isalpha
    libc.src.ctype.isascii
    libc.src.ctype.isblank
    libc.src.ctype.iscntrl
    libc.src.ctype.isdigit
    libc.src.ctype.isgraph
    libc.src.ctype.islower
    libc.src.ctype.isprint
    libc.src.ctype.ispunct
    libc.src.ctype.isspace
    libc.src.ctype.isupper
    libc.src.ctype.isxdigit
    libc.src.ctype.toascii
    libc.src.ctype.tolower
    libc.src.ctype.toupper

    # dlfcn.h entrypoints
    libc.src.dlfcn.dlclose
    libc.src.dlfcn.dlerror
    libc.src.dlfcn.dlopen
    libc.src.dlfcn.dlsym

    # errno.h entrypoints
    libc.src.errno.errno

    # fcntl.h entrypoints
    libc.src.fcntl.creat
    libc.src.fcntl.fcntl
    libc.src.fcntl.open
    libc.src.fcntl.openat

    # sched.h entrypoints
    libc.src.sched.sched_get_priority_max
    libc.src.sched.sched_get_priority_min
    libc.src.sched.sched_getaffinity
    libc.src.sched.sched_getparam
    libc.src.sched.sched_getscheduler
    libc.src.sched.sched_rr_get_interval
    libc.src.sched.sched_setaffinity
    libc.src.sched.sched_setparam
    libc.src.sched.sched_setscheduler
    libc.src.sched.sched_yield

    # string.h entrypoints
    libc.src.string.bcmp
    libc.src.string.bcopy
    libc.src.string.bzero
    libc.src.string.index
    libc.src.string.memccpy
    libc.src.string.memchr
    libc.src.string.memcmp
    libc.src.string.memcpy
    libc.src.string.memmem
    libc.src.string.memmove
    libc.src.string.mempcpy
    libc.src.string.memrchr
    libc.src.string.memset
    libc.src.string.memset_explicit
    libc.src.string.rindex
    libc.src.string.stpcpy
    libc.src.string.stpncpy
    libc.src.string.strcasecmp
    libc.src.string.strcasestr
    libc.src.string.strcat
    libc.src.string.strchr
    libc.src.string.strchrnul
    libc.src.string.strcmp
    libc.src.string.strcoll
    libc.src.string.strcpy
    libc.src.string.strcspn
    libc.src.string.strdup
    libc.src.string.strerror
    libc.src.string.strerror_r
    libc.src.string.strlcat
    libc.src.string.strlcpy
    libc.src.string.strlen
    libc.src.string.strncasecmp
    libc.src.string.strncat
    libc.src.string.strncmp
    libc.src.string.strncpy
    libc.src.string.strndup
    libc.src.string.strnlen
    libc.src.string.strpbrk
    libc.src.string.strrchr
    libc.src.string.strsep
    libc.src.string.strsignal
    libc.src.string.strspn
    libc.src.string.strstr
    libc.src.string.strtok
    libc.src.string.strtok_r
    libc.src.string.strxfrm

    # inttypes.h entrypoints
    libc.src.inttypes.imaxabs
    libc.src.inttypes.imaxdiv
    libc.src.inttypes.strtoimax
    libc.src.inttypes.strtoumax

    # stdbit.h entrypoints
    libc.src.stdbit.stdc_bit_ceil_uc
    libc.src.stdbit.stdc_bit_ceil_ui
    libc.src.stdbit.stdc_bit_ceil_ul
    libc.src.stdbit.stdc_bit_ceil_ull
    libc.src.stdbit.stdc_bit_ceil_us
    libc.src.stdbit.stdc_bit_floor_uc
    libc.src.stdbit.stdc_bit_floor_ui
    libc.src.stdbit.stdc_bit_floor_ul
    libc.src.stdbit.stdc_bit_floor_ull
    libc.src.stdbit.stdc_bit_floor_us
    libc.src.stdbit.stdc_bit_width_uc
    libc.src.stdbit.stdc_bit_width_ui
    libc.src.stdbit.stdc_bit_width_ul
    libc.src.stdbit.stdc_bit_width_ull
    libc.src.stdbit.stdc_bit_width_us
    libc.src.stdbit.stdc_count_ones_uc
    libc.src.stdbit.stdc_count_ones_ui
    libc.src.stdbit.stdc_count_ones_ul
    libc.src.stdbit.stdc_count_ones_ull
    libc.src.stdbit.stdc_count_ones_us
    libc.src.stdbit.stdc_count_zeros_uc
    libc.src.stdbit.stdc_count_zeros_ui
    libc.src.stdbit.stdc_count_zeros_ul
    libc.src.stdbit.stdc_count_zeros_ull
    libc.src.stdbit.stdc_count_zeros_us
    libc.src.stdbit.stdc_first_leading_one_uc
    libc.src.stdbit.stdc_first_leading_one_ui
    libc.src.stdbit.stdc_first_leading_one_ul
    libc.src.stdbit.stdc_first_leading_one_ull
    libc.src.stdbit.stdc_first_leading_one_us
    libc.src.stdbit.stdc_first_leading_zero_uc
    libc.src.stdbit.stdc_first_leading_zero_ui
    libc.src.stdbit.stdc_first_leading_zero_ul
    libc.src.stdbit.stdc_first_leading_zero_ull
    libc.src.stdbit.stdc_first_leading_zero_us
    libc.src.stdbit.stdc_first_trailing_one_uc
    libc.src.stdbit.stdc_first_trailing_one_ui
    libc.src.stdbit.stdc_first_trailing_one_ul
    libc.src.stdbit.stdc_first_trailing_one_ull
    libc.src.stdbit.stdc_first_trailing_one_us
    libc.src.stdbit.stdc_first_trailing_zero_uc
    libc.src.stdbit.stdc_first_trailing_zero_ui
    libc.src.stdbit.stdc_first_trailing_zero_ul
    libc.src.stdbit.stdc_first_trailing_zero_ull
    libc.src.stdbit.stdc_first_trailing_zero_us
    libc.src.stdbit.stdc_has_single_bit_uc
    libc.src.stdbit.stdc_has_single_bit_ui
    libc.src.stdbit.stdc_has_single_bit_ul
    libc.src.stdbit.stdc_has_single_bit_ull
    libc.src.stdbit.stdc_has_single_bit_us
    libc.src.stdbit.stdc_leading_ones_uc
    libc.src.stdbit.stdc_leading_ones_ui
    libc.src.stdbit.stdc_leading_ones_ul
    libc.src.stdbit.stdc_leading_ones_ull
    libc.src.stdbit.stdc_leading_ones_us
    libc.src.stdbit.stdc_leading_zeros_uc
    libc.src.stdbit.stdc_leading_zeros_ui
    libc.src.stdbit.stdc_leading_zeros_ul
    libc.src.stdbit.stdc_leading_zeros_ull
    libc.src.stdbit.stdc_leading_zeros_us
    libc.src.stdbit.stdc_trailing_ones_uc
    libc.src.stdbit.stdc_trailing_ones_ui
    libc.src.stdbit.stdc_trailing_ones_ul
    libc.src.stdbit.stdc_trailing_ones_ull
    libc.src.stdbit.stdc_trailing_ones_us
    libc.src.stdbit.stdc_trailing_zeros_uc
    libc.src.stdbit.stdc_trailing_zeros_ui
    libc.src.stdbit.stdc_trailing_zeros_ul
    libc.src.stdbit.stdc_trailing_zeros_ull
    libc.src.stdbit.stdc_trailing_zeros_us

    # stdlib.h entrypoints
    libc.src.stdlib.abs
    libc.src.stdlib.atof
    libc.src.stdlib.atoi
    libc.src.stdlib.atol
    libc.src.stdlib.atoll
    libc.src.stdlib.bsearch
    libc.src.stdlib.div
    libc.src.stdlib.labs
    libc.src.stdlib.ldiv
    libc.src.stdlib.llabs
    libc.src.stdlib.lldiv
    libc.src.stdlib.qsort
    libc.src.stdlib.qsort_r
    libc.src.stdlib.rand
    libc.src.stdlib.srand
    libc.src.stdlib.strfromd
    libc.src.stdlib.strfromf
    libc.src.stdlib.strfroml
    libc.src.stdlib.strtod
    libc.src.stdlib.strtof
    libc.src.stdlib.strtol
    libc.src.stdlib.strtold
    libc.src.stdlib.strtoll
    libc.src.stdlib.strtoul
    libc.src.stdlib.strtoull

    # stdlib.h external entrypoints
    libc.src.stdlib.aligned_alloc
    libc.src.stdlib.calloc
    libc.src.stdlib.free
    libc.src.stdlib.malloc
    libc.src.stdlib.realloc

    # stdio.h entrypoints
    libc.src.stdio.fdopen
    libc.src.stdio.fileno
    libc.src.stdio.fprintf
    libc.src.stdio.fscanf
    libc.src.stdio.printf
    libc.src.stdio.remove
    libc.src.stdio.rename
    libc.src.stdio.scanf
    libc.src.stdio.snprintf
    libc.src.stdio.sprintf
    libc.src.stdio.sscanf
    libc.src.stdio.vfprintf
    libc.src.stdio.vprintf
    libc.src.stdio.vsnprintf
    libc.src.stdio.vsprintf

    # sys/epoll.h entrypoints
    libc.src.sys.epoll.epoll_create
    libc.src.sys.epoll.epoll_create1
    libc.src.sys.epoll.epoll_ctl
    libc.src.sys.epoll.epoll_pwait
    libc.src.sys.epoll.epoll_wait
<<<<<<< HEAD
    libc.src.sys.epoll.epoll_pwait2
=======
    # TODO: Need to check if pwait2 is available before providing.
    # https://github.com/llvm/llvm-project/issues/80060
    # libc.src.sys.epoll.epoll_pwait2
>>>>>>> 83ea7ce3

    # sys/mman.h entrypoints
    libc.src.sys.mman.madvise
    libc.src.sys.mman.mincore
    libc.src.sys.mman.mlock
    libc.src.sys.mman.mlock2
    libc.src.sys.mman.mlockall
    libc.src.sys.mman.mmap
    libc.src.sys.mman.mprotect
    libc.src.sys.mman.msync
    libc.src.sys.mman.munlock
    libc.src.sys.mman.munlockall
    libc.src.sys.mman.munmap
    libc.src.sys.mman.posix_madvise
    libc.src.sys.mman.shm_open
    libc.src.sys.mman.shm_unlink

    # sys/random.h entrypoints
    libc.src.sys.random.getrandom

    # sys/resource.h entrypoints
    libc.src.sys.resource.getrlimit
    libc.src.sys.resource.setrlimit

    # sys/sendfile entrypoints
    libc.src.sys.sendfile.sendfile

    # sys/stat.h entrypoints
    libc.src.sys.stat.chmod
    libc.src.sys.stat.fchmod
    libc.src.sys.stat.fchmodat
    libc.src.sys.stat.fstat
    libc.src.sys.stat.lstat
    libc.src.sys.stat.mkdir
    libc.src.sys.stat.mkdirat
    libc.src.sys.stat.stat

    # sys/statvfs.h
    libc.src.sys.statvfs.fstatvfs
    libc.src.sys.statvfs.statvfs

    # sys/utsname.h entrypoints
    libc.src.sys.utsname.uname

    # sys/wait.h entrypoints
    libc.src.sys.wait.wait
    libc.src.sys.wait.wait4
    libc.src.sys.wait.waitpid

    # sys/prctl.h entrypoints
    libc.src.sys.prctl.prctl

    # sys/auxv.h entrypoints
    libc.src.sys.auxv.getauxval

    # termios.h entrypoints
    libc.src.termios.cfgetispeed
    libc.src.termios.cfgetospeed
    libc.src.termios.cfsetispeed
    libc.src.termios.cfsetospeed
    libc.src.termios.tcdrain
    libc.src.termios.tcflow
    libc.src.termios.tcflush
    libc.src.termios.tcgetattr
    libc.src.termios.tcgetsid
    libc.src.termios.tcsendbreak
    libc.src.termios.tcsetattr

    # unistd.h entrypoints
    libc.src.unistd.access
    libc.src.unistd.chdir
    libc.src.unistd.close
    libc.src.unistd.dup
    libc.src.unistd.dup2
    libc.src.unistd.dup3
    libc.src.unistd.execve
    libc.src.unistd.fchdir
    libc.src.unistd.fpathconf
    libc.src.unistd.fsync
    libc.src.unistd.ftruncate
    libc.src.unistd.getcwd
    libc.src.unistd.geteuid
    libc.src.unistd.getpid
    libc.src.unistd.getppid
    libc.src.unistd.gettid
    libc.src.unistd.getuid
    libc.src.unistd.isatty
    libc.src.unistd.link
    libc.src.unistd.linkat
    libc.src.unistd.lseek
    libc.src.unistd.pathconf
    libc.src.unistd.pipe
    libc.src.unistd.pread
    libc.src.unistd.pwrite
    libc.src.unistd.read
    libc.src.unistd.readlink
    libc.src.unistd.readlinkat
    libc.src.unistd.rmdir
    libc.src.unistd.symlink
    libc.src.unistd.symlinkat
    libc.src.unistd.sysconf
    libc.src.unistd.truncate
    libc.src.unistd.unlink
    libc.src.unistd.unlinkat
    libc.src.unistd.write

    # wchar.h entrypoints
    libc.src.wchar.wctob
)

set(TARGET_LIBM_ENTRYPOINTS
    # fenv.h entrypoints
    libc.src.fenv.feclearexcept
    libc.src.fenv.fedisableexcept
    libc.src.fenv.feenableexcept
    libc.src.fenv.fegetenv
    libc.src.fenv.fegetexcept
    libc.src.fenv.fegetexceptflag
    libc.src.fenv.fegetround
    libc.src.fenv.feholdexcept
    libc.src.fenv.feraiseexcept
    libc.src.fenv.fesetenv
    libc.src.fenv.fesetexcept
    libc.src.fenv.fesetexceptflag
    libc.src.fenv.fesetround
    libc.src.fenv.fetestexcept
    libc.src.fenv.fetestexceptflag
    libc.src.fenv.feupdateenv

    # math.h entrypoints
    libc.src.math.acosf
    libc.src.math.acoshf
    libc.src.math.asinf
    libc.src.math.asinhf
    libc.src.math.atan2f
    libc.src.math.atanf
    libc.src.math.atanhf
    libc.src.math.canonicalize
    libc.src.math.canonicalizef
    libc.src.math.canonicalizel
    libc.src.math.cbrt
    libc.src.math.cbrtf
    libc.src.math.ceil
    libc.src.math.ceilf
    libc.src.math.ceill
    libc.src.math.copysign
    libc.src.math.copysignf
    libc.src.math.copysignl
    libc.src.math.cos
    libc.src.math.cosf
    libc.src.math.coshf
    libc.src.math.cospif
    libc.src.math.dmull
    libc.src.math.dsqrtl
    libc.src.math.erff
    libc.src.math.exp
    libc.src.math.exp10
    libc.src.math.exp10f
    libc.src.math.exp2
    libc.src.math.exp2f
    libc.src.math.exp2m1f
    libc.src.math.expf
    libc.src.math.expm1
    libc.src.math.expm1f
    libc.src.math.fabs
    libc.src.math.fabsf
    libc.src.math.fabsl
    libc.src.math.fadd 
    libc.src.math.fdim
    libc.src.math.fdimf
    libc.src.math.fdiml
    libc.src.math.floor
    libc.src.math.floorf
    libc.src.math.floorl
    libc.src.math.fma
    libc.src.math.fmaf
    libc.src.math.fmax
    libc.src.math.fmaxf
    libc.src.math.fmaximum
    libc.src.math.fmaximum_mag
    libc.src.math.fmaximum_mag_num
    libc.src.math.fmaximum_mag_numf
    libc.src.math.fmaximum_mag_numl
    libc.src.math.fmaximum_magf
    libc.src.math.fmaximum_magl
    libc.src.math.fmaximum_num
    libc.src.math.fmaximum_numf
    libc.src.math.fmaximum_numl
    libc.src.math.fmaximumf
    libc.src.math.fmaximuml
    libc.src.math.fmaxl
    libc.src.math.fmin
    libc.src.math.fminf
    libc.src.math.fminimum
    libc.src.math.fminimum_mag
    libc.src.math.fminimum_mag_num
    libc.src.math.fminimum_mag_numf
    libc.src.math.fminimum_mag_numl
    libc.src.math.fminimum_magf
    libc.src.math.fminimum_magl
    libc.src.math.fminimum_num
    libc.src.math.fminimum_numf
    libc.src.math.fminimum_numl
    libc.src.math.fminimumf
    libc.src.math.fminimuml
    libc.src.math.fminl
    libc.src.math.fmod
    libc.src.math.fmodf
    libc.src.math.fmodl
    libc.src.math.fmul
    libc.src.math.fmull
    libc.src.math.frexp
    libc.src.math.frexpf
    libc.src.math.frexpl
    libc.src.math.fromfp
    libc.src.math.fromfpf
    libc.src.math.fromfpl
    libc.src.math.fromfpx
    libc.src.math.fromfpxf
    libc.src.math.fromfpxl
    libc.src.math.fsqrt
    libc.src.math.fsqrtl
    libc.src.math.hypot
    libc.src.math.hypotf
    libc.src.math.ilogb
    libc.src.math.ilogbf
    libc.src.math.ilogbl
    libc.src.math.isnan
    libc.src.math.isnanf
    libc.src.math.isnanl
    libc.src.math.ldexp
    libc.src.math.ldexpf
    libc.src.math.ldexpl
    libc.src.math.llogb
    libc.src.math.llogbf
    libc.src.math.llogbl
    libc.src.math.llrint
    libc.src.math.llrintf
    libc.src.math.llrintl
    libc.src.math.llround
    libc.src.math.llroundf
    libc.src.math.llroundl
    libc.src.math.log
    libc.src.math.log10
    libc.src.math.log10f
    libc.src.math.log1p
    libc.src.math.log1pf
    libc.src.math.log2
    libc.src.math.log2f
    libc.src.math.logb
    libc.src.math.logbf
    libc.src.math.logbl
    libc.src.math.logf
    libc.src.math.lrint
    libc.src.math.lrintf
    libc.src.math.lrintl
    libc.src.math.lround
    libc.src.math.lroundf
    libc.src.math.lroundl
    libc.src.math.modf
    libc.src.math.modff
    libc.src.math.modfl
    libc.src.math.nan
    libc.src.math.nanf
    libc.src.math.nanl
    libc.src.math.nearbyint
    libc.src.math.nearbyintf
    libc.src.math.nearbyintl
    libc.src.math.nextafter
    libc.src.math.nextafterf
    libc.src.math.nextafterl
    libc.src.math.nextdown
    libc.src.math.nextdownf
    libc.src.math.nextdownl
    libc.src.math.nexttoward
    libc.src.math.nexttowardf
    libc.src.math.nexttowardl
    libc.src.math.nextup
    libc.src.math.nextupf
    libc.src.math.nextupl
    libc.src.math.powf
    libc.src.math.remainder
    libc.src.math.remainderf
    libc.src.math.remainderl
    libc.src.math.remquo
    libc.src.math.remquof
    libc.src.math.remquol
    libc.src.math.rint
    libc.src.math.rintf
    libc.src.math.rintl
    libc.src.math.round
    libc.src.math.roundeven
    libc.src.math.roundevenf
    libc.src.math.roundevenl
    libc.src.math.roundf
    libc.src.math.roundl
    libc.src.math.scalbn
    libc.src.math.scalbnf
    libc.src.math.scalbnl
    libc.src.math.sin
    libc.src.math.sincos
    libc.src.math.sincosf
    libc.src.math.sinf
    libc.src.math.sinhf
    libc.src.math.sinpif
    libc.src.math.sqrt
    libc.src.math.sqrtf
    libc.src.math.sqrtl
    libc.src.math.tan
    libc.src.math.tanf
    libc.src.math.tanhf
    libc.src.math.trunc
    libc.src.math.truncf
    libc.src.math.truncl
    libc.src.math.ufromfp
    libc.src.math.ufromfpf
    libc.src.math.ufromfpl
    libc.src.math.ufromfpx
    libc.src.math.ufromfpxf
    libc.src.math.ufromfpxl
)

if(LIBC_TYPES_HAS_FLOAT128)
  list(APPEND TARGET_LIBM_ENTRYPOINTS
    # math.h C23 _Float128 entrypoints
    libc.src.math.canonicalizef128
    libc.src.math.ceilf128
    libc.src.math.copysignf128
    libc.src.math.dmulf128
<<<<<<< HEAD
=======
    libc.src.math.dsqrtf128
>>>>>>> 83ea7ce3
    libc.src.math.fabsf128
    libc.src.math.fdimf128
    libc.src.math.floorf128
    libc.src.math.fmaxf128
    libc.src.math.fmaximum_mag_numf128
    libc.src.math.fmaximum_magf128
    libc.src.math.fmaximum_numf128
    libc.src.math.fmaximumf128
    libc.src.math.fminf128
    libc.src.math.fminimum_mag_numf128
    libc.src.math.fminimum_magf128
    libc.src.math.fminimum_numf128
    libc.src.math.fminimumf128
    libc.src.math.fmodf128
    libc.src.math.fmulf128
    libc.src.math.frexpf128
    libc.src.math.fromfpf128
    libc.src.math.fromfpxf128
    libc.src.math.fsqrtf128
    libc.src.math.ilogbf128
    libc.src.math.ldexpf128
    libc.src.math.llogbf128
    libc.src.math.llrintf128
    libc.src.math.llroundf128
    libc.src.math.logbf128
    libc.src.math.lrintf128
    libc.src.math.lroundf128
    libc.src.math.modff128
    libc.src.math.nanf128
    libc.src.math.nearbyintf128
    libc.src.math.nextafterf128
    libc.src.math.nextdownf128
    libc.src.math.nextupf128
    libc.src.math.remquof128
    libc.src.math.rintf128
    libc.src.math.roundevenf128
    libc.src.math.roundf128
    libc.src.math.scalbnf128
    libc.src.math.sqrtf128
    libc.src.math.truncf128
    libc.src.math.ufromfpf128
    libc.src.math.ufromfpxf128
  )
endif()

if(LIBC_COMPILER_HAS_FIXED_POINT)
  list(APPEND TARGET_LIBM_ENTRYPOINTS
    # stdfix.h _Fract and _Accum entrypoints
    libc.src.stdfix.abshk
    libc.src.stdfix.abshr
    libc.src.stdfix.absk
    libc.src.stdfix.abslk
    libc.src.stdfix.abslr
    libc.src.stdfix.absr
    libc.src.stdfix.exphk
    libc.src.stdfix.expk
    libc.src.stdfix.roundhk
    libc.src.stdfix.roundhr
    libc.src.stdfix.roundk
    libc.src.stdfix.roundlk
    libc.src.stdfix.roundlr
    libc.src.stdfix.roundr
    libc.src.stdfix.rounduhk
    libc.src.stdfix.rounduhr
    libc.src.stdfix.rounduk
    libc.src.stdfix.roundulk
    libc.src.stdfix.roundulr
    libc.src.stdfix.roundur
    libc.src.stdfix.sqrtuhk
    libc.src.stdfix.sqrtuhr
    libc.src.stdfix.sqrtuk
    libc.src.stdfix.sqrtur
    libc.src.stdfix.sqrtulr
    libc.src.stdfix.uhksqrtus
    libc.src.stdfix.uksqrtui
  )
endif()

if(LLVM_LIBC_FULL_BUILD)
  list(APPEND TARGET_LIBC_ENTRYPOINTS
    # assert.h entrypoints
    libc.src.assert.__assert_fail

    # compiler entrypoints (no corresponding header)
    libc.src.compiler.__stack_chk_fail

    # dirent.h entrypoints
    libc.src.dirent.closedir
    libc.src.dirent.dirfd
    libc.src.dirent.opendir
    libc.src.dirent.readdir

    # network.h entrypoints
    libc.src.network.htonl
    libc.src.network.htons
    libc.src.network.ntohl
    libc.src.network.ntohs

    # pthread.h entrypoints
    libc.src.pthread.pthread_atfork
    libc.src.pthread.pthread_attr_destroy
    libc.src.pthread.pthread_attr_getdetachstate
    libc.src.pthread.pthread_attr_getguardsize
    libc.src.pthread.pthread_attr_getstack
    libc.src.pthread.pthread_attr_getstacksize
    libc.src.pthread.pthread_attr_init
    libc.src.pthread.pthread_attr_setdetachstate
    libc.src.pthread.pthread_attr_setguardsize
    libc.src.pthread.pthread_attr_setstack
    libc.src.pthread.pthread_attr_setstacksize
    libc.src.pthread.pthread_condattr_destroy
    libc.src.pthread.pthread_condattr_getclock
    libc.src.pthread.pthread_condattr_getpshared
    libc.src.pthread.pthread_condattr_init
    libc.src.pthread.pthread_condattr_setclock
    libc.src.pthread.pthread_condattr_setpshared
    libc.src.pthread.pthread_create
    libc.src.pthread.pthread_detach
    libc.src.pthread.pthread_equal
    libc.src.pthread.pthread_exit
    libc.src.pthread.pthread_getname_np
    libc.src.pthread.pthread_getspecific
    libc.src.pthread.pthread_join
    libc.src.pthread.pthread_key_create
    libc.src.pthread.pthread_key_delete
    libc.src.pthread.pthread_mutex_destroy
    libc.src.pthread.pthread_mutex_init
    libc.src.pthread.pthread_mutex_lock
    libc.src.pthread.pthread_mutex_unlock
    libc.src.pthread.pthread_mutexattr_destroy
    libc.src.pthread.pthread_mutexattr_getpshared
    libc.src.pthread.pthread_mutexattr_getrobust
    libc.src.pthread.pthread_mutexattr_gettype
    libc.src.pthread.pthread_mutexattr_init
    libc.src.pthread.pthread_mutexattr_setpshared
    libc.src.pthread.pthread_mutexattr_setrobust
    libc.src.pthread.pthread_mutexattr_settype
    libc.src.pthread.pthread_once
    libc.src.pthread.pthread_rwlock_destroy
    libc.src.pthread.pthread_rwlock_init
    libc.src.pthread.pthread_rwlock_rdlock
    libc.src.pthread.pthread_rwlock_timedrdlock
    libc.src.pthread.pthread_rwlock_timedwrlock
    libc.src.pthread.pthread_rwlock_tryrdlock
    libc.src.pthread.pthread_rwlock_trywrlock
    libc.src.pthread.pthread_rwlock_unlock
    libc.src.pthread.pthread_rwlock_wrlock
    libc.src.pthread.pthread_rwlockattr_destroy
    libc.src.pthread.pthread_rwlockattr_getkind_np
    libc.src.pthread.pthread_rwlockattr_getpshared
    libc.src.pthread.pthread_rwlockattr_init
    libc.src.pthread.pthread_rwlockattr_setkind_np
    libc.src.pthread.pthread_rwlockattr_setpshared
    libc.src.pthread.pthread_self
    libc.src.pthread.pthread_setname_np
    libc.src.pthread.pthread_setspecific

    # sched.h entrypoints
    libc.src.sched.__sched_getcpucount

    # setjmp.h entrypoints
    libc.src.setjmp.longjmp
    libc.src.setjmp.setjmp

    # stdio.h entrypoints
    libc.src.stdio.clearerr
    libc.src.stdio.clearerr_unlocked
    libc.src.stdio.fclose
    libc.src.stdio.feof
    libc.src.stdio.feof_unlocked
    libc.src.stdio.ferror
    libc.src.stdio.ferror_unlocked
    libc.src.stdio.fflush
    libc.src.stdio.fgetc
    libc.src.stdio.fgetc_unlocked
    libc.src.stdio.fgets
    libc.src.stdio.flockfile
    libc.src.stdio.fopen
    libc.src.stdio.fopencookie
    libc.src.stdio.fputc
    libc.src.stdio.fputs
    libc.src.stdio.fread
    libc.src.stdio.fread_unlocked
    libc.src.stdio.fseek
    libc.src.stdio.fseeko
    libc.src.stdio.ftell
    libc.src.stdio.ftello
    libc.src.stdio.funlockfile
    libc.src.stdio.fwrite
    libc.src.stdio.fwrite_unlocked
    libc.src.stdio.getc
    libc.src.stdio.getc_unlocked
    libc.src.stdio.getchar
    libc.src.stdio.getchar_unlocked
    libc.src.stdio.putc
    libc.src.stdio.putchar
    libc.src.stdio.puts
    libc.src.stdio.setbuf
    libc.src.stdio.setvbuf
    libc.src.stdio.stderr
    libc.src.stdio.stdin
    libc.src.stdio.stdout
    libc.src.stdio.ungetc

    # stdlib.h entrypoints
    libc.src.stdlib._Exit
    libc.src.stdlib.abort
    libc.src.stdlib.at_quick_exit
    libc.src.stdlib.atexit
    libc.src.stdlib.exit
    libc.src.stdlib.getenv
    libc.src.stdlib.quick_exit

    # signal.h entrypoints
    libc.src.signal.kill
    libc.src.signal.raise
    libc.src.signal.sigaction
    libc.src.signal.sigaddset
    libc.src.signal.sigaltstack
    libc.src.signal.sigdelset
    libc.src.signal.sigemptyset
    libc.src.signal.sigfillset
    libc.src.signal.signal
    libc.src.signal.sigprocmask

    # spawn.h entrypoints
    libc.src.spawn.posix_spawn
    libc.src.spawn.posix_spawn_file_actions_addclose
    libc.src.spawn.posix_spawn_file_actions_adddup2
    libc.src.spawn.posix_spawn_file_actions_addopen
    libc.src.spawn.posix_spawn_file_actions_destroy
    libc.src.spawn.posix_spawn_file_actions_init

    # search.h entrypoints
    libc.src.search.hcreate
    libc.src.search.hcreate_r
    libc.src.search.hdestroy
    libc.src.search.hdestroy_r
    libc.src.search.hsearch
    libc.src.search.hsearch_r
    libc.src.search.insque
    libc.src.search.remque

    # threads.h entrypoints
    libc.src.threads.call_once
    libc.src.threads.cnd_broadcast
    libc.src.threads.cnd_destroy
    libc.src.threads.cnd_init
    libc.src.threads.cnd_signal
    libc.src.threads.cnd_wait
    libc.src.threads.mtx_destroy
    libc.src.threads.mtx_init
    libc.src.threads.mtx_lock
    libc.src.threads.mtx_unlock
    libc.src.threads.thrd_create
    libc.src.threads.thrd_current
    libc.src.threads.thrd_detach
    libc.src.threads.thrd_equal
    libc.src.threads.thrd_exit
    libc.src.threads.thrd_join
    libc.src.threads.tss_create
    libc.src.threads.tss_delete
    libc.src.threads.tss_get
    libc.src.threads.tss_set

    # time.h entrypoints
    libc.src.time.asctime
    libc.src.time.asctime_r
    libc.src.time.clock
    libc.src.time.clock_gettime
    libc.src.time.difftime
    libc.src.time.gettimeofday
    libc.src.time.gmtime
    libc.src.time.gmtime_r
    libc.src.time.mktime
    libc.src.time.nanosleep
    libc.src.time.time

    # unistd.h entrypoints
    libc.src.unistd.__llvm_libc_syscall
    libc.src.unistd._exit
    libc.src.unistd.environ
    libc.src.unistd.execv
    libc.src.unistd.fork
    libc.src.unistd.getopt
    libc.src.unistd.optarg
    libc.src.unistd.opterr
    libc.src.unistd.optind
    libc.src.unistd.optopt
    libc.src.unistd.swab

    # sys/select.h entrypoints
    libc.src.sys.select.select

    # sys/socket.h entrypoints
    libc.src.sys.socket.socket
  )
endif()

set(TARGET_LLVMLIBC_ENTRYPOINTS
  ${TARGET_LIBC_ENTRYPOINTS}
  ${TARGET_LIBM_ENTRYPOINTS}
)<|MERGE_RESOLUTION|>--- conflicted
+++ resolved
@@ -228,13 +228,9 @@
     libc.src.sys.epoll.epoll_ctl
     libc.src.sys.epoll.epoll_pwait
     libc.src.sys.epoll.epoll_wait
-<<<<<<< HEAD
-    libc.src.sys.epoll.epoll_pwait2
-=======
     # TODO: Need to check if pwait2 is available before providing.
     # https://github.com/llvm/llvm-project/issues/80060
     # libc.src.sys.epoll.epoll_pwait2
->>>>>>> 83ea7ce3
 
     # sys/mman.h entrypoints
     libc.src.sys.mman.madvise
@@ -564,10 +560,7 @@
     libc.src.math.ceilf128
     libc.src.math.copysignf128
     libc.src.math.dmulf128
-<<<<<<< HEAD
-=======
     libc.src.math.dsqrtf128
->>>>>>> 83ea7ce3
     libc.src.math.fabsf128
     libc.src.math.fdimf128
     libc.src.math.floorf128
