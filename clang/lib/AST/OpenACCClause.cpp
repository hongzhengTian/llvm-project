--- conflicted
+++ resolved
@@ -35,11 +35,7 @@
          OpenACCAttachClause::classof(C) || OpenACCNoCreateClause::classof(C) ||
          OpenACCPresentClause::classof(C) || OpenACCCopyClause::classof(C) ||
          OpenACCCopyInClause::classof(C) || OpenACCCopyOutClause::classof(C) ||
-<<<<<<< HEAD
-         OpenACCCreateClause::classof(C);
-=======
          OpenACCReductionClause::classof(C) || OpenACCCreateClause::classof(C);
->>>>>>> 97025bd9
 }
 bool OpenACCClauseWithCondition::classof(const OpenACCClause *C) {
   return OpenACCIfClause::classof(C) || OpenACCSelfClause::classof(C);
@@ -314,8 +310,6 @@
       OpenACCDeviceTypeClause(K, BeginLoc, LParenLoc, Archs, EndLoc);
 }
 
-<<<<<<< HEAD
-=======
 OpenACCReductionClause *OpenACCReductionClause::Create(
     const ASTContext &C, SourceLocation BeginLoc, SourceLocation LParenLoc,
     OpenACCReductionOperator Operator, ArrayRef<Expr *> VarList,
@@ -326,7 +320,6 @@
       OpenACCReductionClause(BeginLoc, LParenLoc, Operator, VarList, EndLoc);
 }
 
->>>>>>> 97025bd9
 //===----------------------------------------------------------------------===//
 //  OpenACC clauses printing methods
 //===----------------------------------------------------------------------===//
@@ -462,8 +455,6 @@
   OS << ")";
 }
 
-<<<<<<< HEAD
-=======
 void OpenACCClausePrinter::VisitReductionClause(
     const OpenACCReductionClause &C) {
   OS << "reduction(" << C.getReductionOp() << ": ";
@@ -472,7 +463,6 @@
   OS << ")";
 }
 
->>>>>>> 97025bd9
 void OpenACCClausePrinter::VisitWaitClause(const OpenACCWaitClause &C) {
   OS << "wait";
   if (!C.getLParenLoc().isInvalid()) {
