# This file sets up a CMakeCache for the second stage of a Fuchsia toolchain build.

option(FUCHSIA_ENABLE_LLDB "Enable LLDB")

set(LLVM_TARGETS_TO_BUILD X86;ARM;AArch64;RISCV CACHE STRING "")

set(PACKAGE_VENDOR Fuchsia CACHE STRING "")

set(_FUCHSIA_ENABLE_PROJECTS "bolt;clang;clang-tools-extra;libc;lld;llvm;polly")
set(LLVM_ENABLE_RUNTIMES "compiler-rt;libcxx;libcxxabi;libunwind" CACHE STRING "")

set(LLVM_ENABLE_BACKTRACES OFF CACHE BOOL "")
set(LLVM_ENABLE_DIA_SDK OFF CACHE BOOL "")
set(LLVM_ENABLE_FATLTO ON CACHE BOOL "")
set(LLVM_ENABLE_HTTPLIB ON CACHE BOOL "")
set(LLVM_ENABLE_LIBCXX ON CACHE BOOL "")
set(LLVM_ENABLE_LIBEDIT OFF CACHE BOOL "")
set(LLVM_ENABLE_LLD ON CACHE BOOL "")
set(LLVM_ENABLE_LTO ON CACHE BOOL "")
set(LLVM_ENABLE_PER_TARGET_RUNTIME_DIR ON CACHE BOOL "")
set(LLVM_ENABLE_PLUGINS OFF CACHE BOOL "")
set(LLVM_ENABLE_UNWIND_TABLES OFF CACHE BOOL "")
set(LLVM_ENABLE_Z3_SOLVER OFF CACHE BOOL "")
set(LLVM_ENABLE_ZLIB ON CACHE BOOL "")
set(LLVM_FORCE_BUILD_RUNTIME ON CACHE BOOL "")
set(LLVM_INCLUDE_DOCS OFF CACHE BOOL "")
set(LLVM_INCLUDE_EXAMPLES OFF CACHE BOOL "")
set(LLVM_LIBC_FULL_BUILD ON CACHE BOOL "")
set(LIBC_HDRGEN_ONLY ON CACHE BOOL "")
set(LLVM_STATIC_LINK_CXX_STDLIB ON CACHE BOOL "")
set(LLVM_USE_RELATIVE_PATHS_IN_FILES ON CACHE BOOL "")
set(LLDB_ENABLE_CURSES OFF CACHE BOOL "")
set(LLDB_ENABLE_LIBEDIT OFF CACHE BOOL "")

if(WIN32)
  set(FUCHSIA_DISABLE_DRIVER_BUILD ON)
endif()

if (NOT FUCHSIA_DISABLE_DRIVER_BUILD)
  set(LLVM_TOOL_LLVM_DRIVER_BUILD ON CACHE BOOL "")
  set(LLVM_DRIVER_TARGET llvm-driver)
endif()

set(CLANG_DEFAULT_CXX_STDLIB libc++ CACHE STRING "")
set(CLANG_DEFAULT_LINKER lld CACHE STRING "")
set(CLANG_DEFAULT_OBJCOPY llvm-objcopy CACHE STRING "")
set(CLANG_DEFAULT_RTLIB compiler-rt CACHE STRING "")
set(CLANG_DEFAULT_UNWINDLIB libunwind CACHE STRING "")
set(CLANG_ENABLE_ARCMT OFF CACHE BOOL "")
set(CLANG_ENABLE_STATIC_ANALYZER ON CACHE BOOL "")
set(CLANG_PLUGIN_SUPPORT OFF CACHE BOOL "")

set(ENABLE_LINKER_BUILD_ID ON CACHE BOOL "")
set(ENABLE_X86_RELAX_RELOCATIONS ON CACHE BOOL "")

# TODO(#67176): relative-vtables doesn't play well with different default
# visibilities. Making everything hidden visibility causes other complications
# let's choose default visibility for our entire toolchain.
set(CMAKE_C_VISIBILITY_PRESET default CACHE STRING "")
set(CMAKE_CXX_VISIBILITY_PRESET default CACHE STRING "")

set(CMAKE_BUILD_TYPE Release CACHE STRING "")
if (APPLE)
  set(CMAKE_OSX_DEPLOYMENT_TARGET "10.13" CACHE STRING "")
elseif(WIN32)
  set(CMAKE_MSVC_RUNTIME_LIBRARY "MultiThreaded" CACHE STRING "")
endif()

if(APPLE)
  list(APPEND BUILTIN_TARGETS "default")
  list(APPEND RUNTIME_TARGETS "default")

  set(COMPILER_RT_ENABLE_TVOS OFF CACHE BOOL "")
  set(COMPILER_RT_ENABLE_WATCHOS OFF CACHE BOOL "")
  set(COMPILER_RT_USE_BUILTINS_LIBRARY ON CACHE BOOL "")

  set(LIBUNWIND_ENABLE_SHARED OFF CACHE BOOL "")
  set(LIBUNWIND_USE_COMPILER_RT ON CACHE BOOL "")
  set(LIBCXXABI_ENABLE_SHARED OFF CACHE BOOL "")
  set(LIBCXXABI_ENABLE_STATIC_UNWINDER ON CACHE BOOL "")
  set(LIBCXXABI_INSTALL_LIBRARY OFF CACHE BOOL "")
  set(LIBCXXABI_USE_COMPILER_RT ON CACHE BOOL "")
  set(LIBCXXABI_USE_LLVM_UNWINDER ON CACHE BOOL "")
  set(LIBCXX_ABI_VERSION 2 CACHE STRING "")
  set(LIBCXX_ENABLE_SHARED OFF CACHE BOOL "")
  set(LIBCXX_ENABLE_STATIC_ABI_LIBRARY ON CACHE BOOL "")
  set(LIBCXX_HARDENING_MODE "none" CACHE STRING "")
  set(LIBCXX_USE_COMPILER_RT ON CACHE BOOL "")
  set(RUNTIMES_CMAKE_ARGS "-DCMAKE_OSX_DEPLOYMENT_TARGET=10.13;-DCMAKE_OSX_ARCHITECTURES=arm64|x86_64" CACHE STRING "")
endif()

if(WIN32 OR LLVM_WINSYSROOT)
  if((NOT WIN32) AND (NOT LLVM_VFSOVERLAY))
    message(FATAL_ERROR "LLVM_VFSOVERLAY should be defined.")
  endif()
  set(target "x86_64-pc-windows-msvc")

  if (LLVM_WINSYSROOT)
    set(WINDOWS_COMPILER_FLAGS
      -Xclang
      -ivfsoverlay
      -Xclang
      ${LLVM_VFSOVERLAY}
      # TODO: /winsysroot should be set by HandleLLVMOptions.cmake automatically
      # but it current has a bug that prevents it from working under cross
      # compilation. Set this flag manually for now.
      /winsysroot
      ${LLVM_WINSYSROOT})
    string(REPLACE ";" " " WINDOWS_COMPILER_FLAGS "${WINDOWS_COMPILER_FLAGS}")
    set(WINDOWS_LINK_FLAGS
      # TODO: lld-link has a bug that it cannot infer the machine type
      # correctly when /winsysroot is set while Windows libraries search paths
      # are not explicitly defined.
      # Explicitly set the machine type for now.
      /machine:X64
      /vfsoverlay:${LLVM_VFSOVERLAY}
      /winsysroot:${LLVM_WINSYSROOT})
    string(REPLACE ";" " " WINDOWS_LINK_FLAGS "${WINDOWS_LINK_FLAGS}")
  endif()

  list(APPEND BUILTIN_TARGETS "${target}")
  set(BUILTINS_${target}_CMAKE_SYSTEM_NAME Windows CACHE STRING "")
  set(BUILTINS_${target}_CMAKE_BUILD_TYPE RelWithDebInfo CACHE STRING "")
  set(BUILTINS_${target}_CMAKE_C_FLAGS ${WINDOWS_COMPILER_FLAGS} CACHE STRING "")
  set(BUILTINS_${target}_CMAKE_CXX_FLAGS ${WINDOWS_COMPILER_FLAGS} CACHE STRING "")
  set(BUILTINS_${target}_CMAKE_EXE_LINKER_FLAGS ${WINDOWS_LINK_FLAGS} CACHE STRING "")
  set(BUILTINS_${target}_CMAKE_SHARED_LINKER_FLAGS ${WINDOWS_LINK_FLAGS} CACHE STRING "")
  set(BUILTINS_${target}_CMAKE_MODULE_LINKER_FLAGS ${WINDOWS_LINK_FLAGS} CACHE STRING "")

  list(APPEND RUNTIME_TARGETS "${target}")
  set(RUNTIMES_${target}_CMAKE_SYSTEM_NAME Windows CACHE STRING "")
  set(RUNTIMES_${target}_CMAKE_BUILD_TYPE RelWithDebInfo CACHE STRING "")
  set(RUNTIMES_${target}_LIBCXX_ABI_VERSION 2 CACHE STRING "")
  set(RUNTIMES_${target}_LIBCXX_ENABLE_ABI_LINKER_SCRIPT OFF CACHE BOOL "")
  set(RUNTIMES_${target}_LIBCXX_ENABLE_SHARED OFF CACHE BOOL "")
  set(RUNTIMES_${target}_LLVM_ENABLE_RUNTIMES "compiler-rt;libcxx" CACHE STRING "")
  set(RUNTIMES_${target}_CMAKE_C_FLAGS ${WINDOWS_COMPILER_FLAGS} CACHE STRING "")
  set(RUNTIMES_${target}_CMAKE_CXX_FLAGS ${WINDOWS_COMPILER_FLAGS} CACHE STRING "")
  set(RUNTIMES_${target}_CMAKE_EXE_LINKER_FLAGS ${WINDOWS_LINK_FLAGS} CACHE STRING "")
  set(RUNTIMES_${target}_CMAKE_SHARED_LINKER_FLAGS ${WINDOWS_LINK_FLAGS} CACHE STRING "")
  set(RUNTIMES_${target}_CMAKE_MODULE_LINKER_FLAGS ${WINDOWS_LINK_FLAGS} CACHE STRING "")
endif()

foreach(target aarch64-unknown-linux-gnu;armv7-unknown-linux-gnueabihf;i386-unknown-linux-gnu;riscv64-unknown-linux-gnu;x86_64-unknown-linux-gnu)
  if(LINUX_${target}_SYSROOT)
    # Set the per-target builtins options.
    list(APPEND BUILTIN_TARGETS "${target}")
    set(BUILTINS_${target}_CMAKE_SYSTEM_NAME Linux CACHE STRING "")
    set(BUILTINS_${target}_CMAKE_BUILD_TYPE RelWithDebInfo CACHE STRING "")
    set(BUILTINS_${target}_CMAKE_C_FLAGS "--target=${target}" CACHE STRING "")
    set(BUILTINS_${target}_CMAKE_CXX_FLAGS "--target=${target}" CACHE STRING "")
    set(BUILTINS_${target}_CMAKE_ASM_FLAGS "--target=${target}" CACHE STRING "")
    set(BUILTINS_${target}_CMAKE_SYSROOT ${LINUX_${target}_SYSROOT} CACHE STRING "")
    set(BUILTINS_${target}_CMAKE_SHARED_LINKER_FLAGS "-fuse-ld=lld" CACHE STRING "")
    set(BUILTINS_${target}_CMAKE_MODULE_LINKER_FLAGS "-fuse-ld=lld" CACHE STRING "")
    set(BUILTINS_${target}_CMAKE_EXE_LINKER_FLAG "-fuse-ld=lld" CACHE STRING "")
    set(BUILTINS_${target}_COMPILER_RT_BUILD_STANDALONE_LIBATOMIC ON CACHE BOOL "")

    # Set the per-target runtimes options.
    list(APPEND RUNTIME_TARGETS "${target}")
    set(RUNTIMES_${target}_CMAKE_SYSTEM_NAME Linux CACHE STRING "")
    set(RUNTIMES_${target}_CMAKE_BUILD_TYPE RelWithDebInfo CACHE STRING "")
    set(RUNTIMES_${target}_CMAKE_C_FLAGS "--target=${target}" CACHE STRING "")
    set(RUNTIMES_${target}_CMAKE_CXX_FLAGS "--target=${target}" CACHE STRING "")
    set(RUNTIMES_${target}_CMAKE_ASM_FLAGS "--target=${target}" CACHE STRING "")
    set(RUNTIMES_${target}_CMAKE_SYSROOT ${LINUX_${target}_SYSROOT} CACHE STRING "")
    set(RUNTIMES_${target}_CMAKE_SHARED_LINKER_FLAGS "-fuse-ld=lld" CACHE STRING "")
    set(RUNTIMES_${target}_CMAKE_MODULE_LINKER_FLAGS "-fuse-ld=lld" CACHE STRING "")
    set(RUNTIMES_${target}_CMAKE_EXE_LINKER_FLAGS "-fuse-ld=lld" CACHE STRING "")
    set(RUNTIMES_${target}_COMPILER_RT_CXX_LIBRARY "libcxx" CACHE STRING "")
    set(RUNTIMES_${target}_COMPILER_RT_USE_BUILTINS_LIBRARY ON CACHE BOOL "")
    set(RUNTIMES_${target}_COMPILER_RT_USE_LLVM_UNWINDER ON CACHE BOOL "")
    set(RUNTIMES_${target}_COMPILER_RT_CAN_EXECUTE_TESTS ON CACHE BOOL "")
    set(RUNTIMES_${target}_COMPILER_RT_BUILD_STANDALONE_LIBATOMIC ON CACHE BOOL "")
    set(RUNTIMES_${target}_LIBUNWIND_ENABLE_SHARED OFF CACHE BOOL "")
    set(RUNTIMES_${target}_LIBUNWIND_USE_COMPILER_RT ON CACHE BOOL "")
    set(RUNTIMES_${target}_LIBCXXABI_USE_COMPILER_RT ON CACHE BOOL "")
    set(RUNTIMES_${target}_LIBCXXABI_ENABLE_SHARED OFF CACHE BOOL "")
    set(RUNTIMES_${target}_LIBCXXABI_USE_LLVM_UNWINDER ON CACHE BOOL "")
    set(RUNTIMES_${target}_LIBCXXABI_INSTALL_LIBRARY OFF CACHE BOOL "")
    set(RUNTIMES_${target}_LIBCXX_USE_COMPILER_RT ON CACHE BOOL "")
    set(RUNTIMES_${target}_LIBCXX_ENABLE_SHARED OFF CACHE BOOL "")
    set(RUNTIMES_${target}_LIBCXX_ENABLE_STATIC_ABI_LIBRARY ON CACHE BOOL "")
    set(RUNTIMES_${target}_LIBCXX_ABI_VERSION 2 CACHE STRING "")
    set(RUNTIMES_${target}_LLVM_ENABLE_ASSERTIONS OFF CACHE BOOL "")
    set(RUNTIMES_${target}_SANITIZER_CXX_ABI "libc++" CACHE STRING "")
    set(RUNTIMES_${target}_SANITIZER_CXX_ABI_INTREE ON CACHE BOOL "")
    set(RUNTIMES_${target}_SANITIZER_TEST_CXX "libc++" CACHE STRING "")
    set(RUNTIMES_${target}_SANITIZER_TEST_CXX_INTREE ON CACHE BOOL "")
    set(RUNTIMES_${target}_LLVM_TOOLS_DIR "${CMAKE_BINARY_DIR}/bin" CACHE BOOL "")
    set(RUNTIMES_${target}_LLVM_ENABLE_RUNTIMES "compiler-rt;libcxx;libcxxabi;libunwind" CACHE STRING "")

    # Use .build-id link.
    list(APPEND RUNTIME_BUILD_ID_LINK "${target}")
  endif()
endforeach()

if(FUCHSIA_SDK)
  set(FUCHSIA_aarch64-unknown-fuchsia_NAME arm64)
  set(FUCHSIA_i386-unknown-fuchsia_NAME x64)
  set(FUCHSIA_x86_64-unknown-fuchsia_NAME x64)
  set(FUCHSIA_riscv64-unknown-fuchsia_NAME riscv64)
  foreach(target i386-unknown-fuchsia;x86_64-unknown-fuchsia;aarch64-unknown-fuchsia;riscv64-unknown-fuchsia)
    set(FUCHSIA_${target}_COMPILER_FLAGS "--target=${target} -I${FUCHSIA_SDK}/pkg/sync/include -I${FUCHSIA_SDK}/pkg/fdio/include")
    set(FUCHSIA_${target}_LINKER_FLAGS "-L${FUCHSIA_SDK}/arch/${FUCHSIA_${target}_NAME}/lib")
    set(FUCHSIA_${target}_SYSROOT "${FUCHSIA_SDK}/arch/${FUCHSIA_${target}_NAME}/sysroot")
  endforeach()

  foreach(target i386-unknown-fuchsia;x86_64-unknown-fuchsia;aarch64-unknown-fuchsia;riscv64-unknown-fuchsia)
    # Set the per-target builtins options.
    list(APPEND BUILTIN_TARGETS "${target}")
    set(BUILTINS_${target}_CMAKE_SYSTEM_NAME Fuchsia CACHE STRING "")
    set(BUILTINS_${target}_CMAKE_BUILD_TYPE RelWithDebInfo CACHE STRING "")
    set(BUILTINS_${target}_CMAKE_ASM_FLAGS ${FUCHSIA_${target}_COMPILER_FLAGS} CACHE STRING "")
    set(BUILTINS_${target}_CMAKE_C_FLAGS ${FUCHSIA_${target}_COMPILER_FLAGS} CACHE STRING "")
    set(BUILTINS_${target}_CMAKE_CXX_FLAGS ${FUCHSIA_${target}_COMPILER_FLAGS} CACHE STRING "")
    set(BUILTINS_${target}_CMAKE_SHARED_LINKER_FLAGS ${FUCHSIA_${target}_LINKER_FLAGS} CACHE STRING "")
    set(BUILTINS_${target}_CMAKE_MODULE_LINKER_FLAGS ${FUCHSIA_${target}_LINKER_FLAGS} CACHE STRING "")
    set(BUILTINS_${target}_CMAKE_EXE_LINKER_FLAGS ${FUCHSIA_${target}_LINKER_FLAGS} CACHE STRING "")
    set(BUILTINS_${target}_CMAKE_SYSROOT ${FUCHSIA_${target}_SYSROOT} CACHE PATH "")
  endforeach()

  foreach(target x86_64-unknown-fuchsia;aarch64-unknown-fuchsia;riscv64-unknown-fuchsia)
    # Set the per-target runtimes options.
    list(APPEND RUNTIME_TARGETS "${target}")
    set(RUNTIMES_${target}_CMAKE_SYSTEM_NAME Fuchsia CACHE STRING "")
    set(RUNTIMES_${target}_CMAKE_BUILD_TYPE RelWithDebInfo CACHE STRING "")
    set(RUNTIMES_${target}_CMAKE_BUILD_WITH_INSTALL_RPATH ON CACHE BOOL "")
    set(RUNTIMES_${target}_CMAKE_ASM_FLAGS ${FUCHSIA_${target}_COMPILER_FLAGS} CACHE STRING "")
    set(RUNTIMES_${target}_CMAKE_C_FLAGS ${FUCHSIA_${target}_COMPILER_FLAGS} CACHE STRING "")
    set(RUNTIMES_${target}_CMAKE_CXX_FLAGS ${FUCHSIA_${target}_COMPILER_FLAGS} CACHE STRING "")
    set(RUNTIMES_${target}_CMAKE_SHARED_LINKER_FLAGS ${FUCHSIA_${target}_LINKER_FLAGS} CACHE STRING "")
    set(RUNTIMES_${target}_CMAKE_MODULE_LINKER_FLAGS ${FUCHSIA_${target}_LINKER_FLAGS} CACHE STRING "")
    set(RUNTIMES_${target}_CMAKE_EXE_LINKER_FLAGS ${FUCHSIA_${target}_LINKER_FLAGS} CACHE STRING "")
    set(RUNTIMES_${target}_CMAKE_SYSROOT ${FUCHSIA_${target}_SYSROOT} CACHE PATH "")
    set(RUNTIMES_${target}_COMPILER_RT_CXX_LIBRARY "libcxx" CACHE STRING "")
    set(RUNTIMES_${target}_COMPILER_RT_USE_BUILTINS_LIBRARY ON CACHE BOOL "")
    set(RUNTIMES_${target}_COMPILER_RT_USE_LLVM_UNWINDER ON CACHE BOOL "")
    set(RUNTIMES_${target}_LIBUNWIND_USE_COMPILER_RT ON CACHE BOOL "")
    set(RUNTIMES_${target}_LIBUNWIND_HIDE_SYMBOLS ON CACHE BOOL "")
    set(RUNTIMES_${target}_LIBCXXABI_USE_COMPILER_RT ON CACHE BOOL "")
    set(RUNTIMES_${target}_LIBCXXABI_USE_LLVM_UNWINDER ON CACHE BOOL "")
    set(RUNTIMES_${target}_LIBCXXABI_HERMETIC_STATIC_LIBRARY ON CACHE BOOL "")
    set(RUNTIMES_${target}_LIBCXXABI_INSTALL_STATIC_LIBRARY OFF CACHE BOOL "")
    set(RUNTIMES_${target}_LIBCXX_USE_COMPILER_RT ON CACHE BOOL "")
    set(RUNTIMES_${target}_LIBCXX_ENABLE_STATIC_ABI_LIBRARY ON CACHE BOOL "")
    set(RUNTIMES_${target}_LIBCXX_HERMETIC_STATIC_LIBRARY ON CACHE BOOL "")
    set(RUNTIMES_${target}_LIBCXX_STATICALLY_LINK_ABI_IN_SHARED_LIBRARY OFF CACHE BOOL "")
    set(RUNTIMES_${target}_LIBCXX_ABI_VERSION 2 CACHE STRING "")
    set(RUNTIMES_${target}_LLVM_ENABLE_ASSERTIONS OFF CACHE BOOL "")
    set(RUNTIMES_${target}_LLVM_ENABLE_RUNTIMES "compiler-rt;libcxx;libcxxabi;libunwind" CACHE STRING "")

    # Compat multilibs.
    set(RUNTIMES_${target}+compat_LLVM_BUILD_COMPILER_RT OFF CACHE BOOL "")
    set(RUNTIMES_${target}+compat_LIBCXXABI_ENABLE_EXCEPTIONS OFF CACHE BOOL "")
    set(RUNTIMES_${target}+compat_LIBCXX_ENABLE_EXCEPTIONS OFF CACHE BOOL "")
    set(RUNTIMES_${target}+compat_CMAKE_CXX_FLAGS "${FUCHSIA_${target}_COMPILER_FLAGS} -fc++-abi=itanium" CACHE STRING "")

    set(RUNTIMES_${target}+asan_LLVM_BUILD_COMPILER_RT OFF CACHE BOOL "")
    set(RUNTIMES_${target}+asan_LLVM_USE_SANITIZER "Address" CACHE STRING "")
    set(RUNTIMES_${target}+asan_LIBCXXABI_ENABLE_NEW_DELETE_DEFINITIONS OFF CACHE BOOL "")
    set(RUNTIMES_${target}+asan_LIBCXX_ENABLE_NEW_DELETE_DEFINITIONS OFF CACHE BOOL "")

    set(RUNTIMES_${target}+noexcept_LLVM_BUILD_COMPILER_RT OFF CACHE BOOL "")
    set(RUNTIMES_${target}+noexcept_LIBCXXABI_ENABLE_EXCEPTIONS OFF CACHE BOOL "")
    set(RUNTIMES_${target}+noexcept_LIBCXX_ENABLE_EXCEPTIONS OFF CACHE BOOL "")

    set(RUNTIMES_${target}+asan+noexcept_LLVM_BUILD_COMPILER_RT OFF CACHE BOOL "")
    set(RUNTIMES_${target}+asan+noexcept_LLVM_USE_SANITIZER "Address" CACHE STRING "")
    set(RUNTIMES_${target}+asan+noexcept_LIBCXXABI_ENABLE_NEW_DELETE_DEFINITIONS OFF CACHE BOOL "")
    set(RUNTIMES_${target}+asan+noexcept_LIBCXX_ENABLE_NEW_DELETE_DEFINITIONS OFF CACHE BOOL "")
    set(RUNTIMES_${target}+asan+noexcept_LIBCXXABI_ENABLE_EXCEPTIONS OFF CACHE BOOL "")
    set(RUNTIMES_${target}+asan+noexcept_LIBCXX_ENABLE_EXCEPTIONS OFF CACHE BOOL "")

    # Use .build-id link.
    list(APPEND RUNTIME_BUILD_ID_LINK "${target}")
  endforeach()

  # HWAsan
  set(RUNTIMES_aarch64-unknown-fuchsia+hwasan_LLVM_BUILD_COMPILER_RT OFF CACHE BOOL "")
  set(RUNTIMES_aarch64-unknown-fuchsia+hwasan_LLVM_USE_SANITIZER "HWAddress" CACHE STRING "")
  set(RUNTIMES_aarch64-unknown-fuchsia+hwasan_LIBCXXABI_ENABLE_NEW_DELETE_DEFINITIONS OFF CACHE BOOL "")
  set(RUNTIMES_aarch64-unknown-fuchsia+hwasan_LIBCXX_ENABLE_NEW_DELETE_DEFINITIONS OFF CACHE BOOL "")

  # HWASan+noexcept
  set(RUNTIMES_aarch64-unknown-fuchsia+hwasan+noexcept_LLVM_BUILD_COMPILER_RT OFF CACHE BOOL "")
  set(RUNTIMES_aarch64-unknown-fuchsia+hwasan+noexcept_LLVM_USE_SANITIZER "HWAddress" CACHE STRING "")
  set(RUNTIMES_aarch64-unknown-fuchsia+hwasan+noexcept_LIBCXXABI_ENABLE_NEW_DELETE_DEFINITIONS OFF CACHE BOOL "")
  set(RUNTIMES_aarch64-unknown-fuchsia+hwasan+noexcept_LIBCXX_ENABLE_NEW_DELETE_DEFINITIONS OFF CACHE BOOL "")
  set(RUNTIMES_aarch64-unknown-fuchsia+hwasan+noexcept_LIBCXXABI_ENABLE_EXCEPTIONS OFF CACHE BOOL "")
  set(RUNTIMES_aarch64-unknown-fuchsia+hwasan+noexcept_LIBCXX_ENABLE_EXCEPTIONS OFF CACHE BOOL "")

  set(LLVM_RUNTIME_MULTILIBS "asan;noexcept;compat;asan+noexcept;hwasan;hwasan+noexcept" CACHE STRING "")

  set(LLVM_RUNTIME_MULTILIB_asan_TARGETS "x86_64-unknown-fuchsia;aarch64-unknown-fuchsia;riscv64-unknown-fuchsia" CACHE STRING "")
  set(LLVM_RUNTIME_MULTILIB_noexcept_TARGETS "x86_64-unknown-fuchsia;aarch64-unknown-fuchsia;riscv64-unknown-fuchsia" CACHE STRING "")
  set(LLVM_RUNTIME_MULTILIB_compat_TARGETS "x86_64-unknown-fuchsia;aarch64-unknown-fuchsia;riscv64-unknown-fuchsia" CACHE STRING "")
  set(LLVM_RUNTIME_MULTILIB_asan+noexcept_TARGETS "x86_64-unknown-fuchsia;aarch64-unknown-fuchsia;riscv64-unknown-fuchsia" CACHE STRING "")
  set(LLVM_RUNTIME_MULTILIB_hwasan_TARGETS "aarch64-unknown-fuchsia;riscv64-unknown-fuchsia" CACHE STRING "")
  set(LLVM_RUNTIME_MULTILIB_hwasan+noexcept_TARGETS "aarch64-unknown-fuchsia;riscv64-unknown-fuchsia" CACHE STRING "")
endif()

foreach(target armv6m-unknown-eabi;armv7m-unknown-eabi;armv8m.main-unknown-eabi)
  list(APPEND BUILTIN_TARGETS "${target}")
  set(BUILTINS_${target}_CMAKE_SYSTEM_NAME Generic CACHE STRING "")
  set(BUILTINS_${target}_CMAKE_SYSTEM_PROCESSOR arm CACHE STRING "")
  set(BUILTINS_${target}_CMAKE_SYSROOT "" CACHE STRING "")
  set(BUILTINS_${target}_CMAKE_BUILD_TYPE MinSizeRel CACHE STRING "")
  foreach(lang C;CXX;ASM)
    set(BUILTINS_${target}_CMAKE_${lang}_local_flags "--target=${target} -mthumb")
    if(${target} STREQUAL "armv8m.main-unknown-eabi")
      set(BUILTINS_${target}_CMAKE_${lang}_local_flags "${BUILTINS_${target}_CMAKE_${lang}_local_flags} -mfloat-abi=hard -march=armv8m.main+fp+dsp -mcpu=cortex-m33" CACHE STRING "")
    endif()
    set(BUILTINS_${target}_CMAKE_${lang}_FLAGS "${BUILTINS_${target}_CMAKE_${lang}_local_flags}" CACHE STRING "")
  endforeach()
  foreach(type SHARED;MODULE;EXE)
    set(BUILTINS_${target}_CMAKE_${type}_LINKER_FLAGS "-fuse-ld=lld" CACHE STRING "")
  endforeach()
  set(BUILTINS_${target}_COMPILER_RT_BAREMETAL_BUILD ON CACHE BOOL "")

  list(APPEND RUNTIME_TARGETS "${target}")
  set(RUNTIMES_${target}_CMAKE_SYSTEM_NAME Generic CACHE STRING "")
  set(RUNTIMES_${target}_CMAKE_SYSTEM_PROCESSOR arm CACHE STRING "")
  set(RUNTIMES_${target}_CMAKE_SYSROOT "" CACHE STRING "")
  set(RUNTIMES_${target}_CMAKE_BUILD_TYPE MinSizeRel CACHE STRING "")
  set(RUNTIMES_${target}_CMAKE_TRY_COMPILE_TARGET_TYPE STATIC_LIBRARY CACHE STRING "")
  foreach(lang C;CXX;ASM)
    # TODO: The preprocessor defines workaround various issues in libc and libc++ integration.
    # These should be addressed and removed over time.
    set(RUNTIMES_${target}_CMAKE_${lang}_FLAGS "--target=${target} -mthumb -Wno-atomic-alignment \"-Dvfprintf(stream, format, vlist)=vprintf(format, vlist)\" \"-Dfprintf(stream, format, ...)=printf(format)\" \"-Dtimeval=struct timeval{int tv_sec; int tv_usec;}\" \"-Dgettimeofday(tv, tz)\" -D_LIBCPP_PRINT=1" CACHE STRING "")
  endforeach()
  foreach(type SHARED;MODULE;EXE)
    set(RUNTIMES_${target}_CMAKE_${type}_LINKER_FLAGS "-fuse-ld=lld" CACHE STRING "")
  endforeach()
  set(RUNTIMES_${target}_LLVM_LIBC_FULL_BUILD ON CACHE BOOL "")
  set(RUNTIMES_${target}_LIBC_ENABLE_USE_BY_CLANG ON CACHE BOOL "")
  set(RUNTIMES_${target}_LIBCXX_ABI_VERSION 2 CACHE STRING "")
  set(RUNTIMES_${target}_LIBCXX_CXX_ABI none CACHE STRING "")
  set(RUNTIMES_${target}_LIBCXX_ENABLE_SHARED OFF CACHE BOOL "")
  set(RUNTIMES_${target}_LIBCXX_ENABLE_STATIC ON CACHE BOOL "")
  set(RUNTIMES_${target}_LIBCXX_ENABLE_NEW_DELETE_DEFINITIONS ON CACHE BOOL "")
<<<<<<< HEAD
=======
  set(RUNTIMES_${target}_LIBCXX_LIBC "llvm-libc" CACHE STRING "")
>>>>>>> 49ef0a8d
  set(RUNTIMES_${target}_LIBCXX_ENABLE_FILESYSTEM OFF CACHE BOOL "")
  set(RUNTIMES_${target}_LIBCXX_ENABLE_RANDOM_DEVICE OFF CACHE BOOL "")
  set(RUNTIMES_${target}_LIBCXX_ENABLE_LOCALIZATION OFF CACHE BOOL "")
  set(RUNTIMES_${target}_LIBCXX_ENABLE_UNICODE OFF CACHE BOOL "")
  set(RUNTIMES_${target}_LIBCXX_ENABLE_WIDE_CHARACTERS OFF CACHE BOOL "")
  set(RUNTIMES_${target}_LIBCXX_ENABLE_EXCEPTIONS OFF CACHE BOOL "")
  set(RUNTIMES_${target}_LIBCXX_ENABLE_RTTI OFF CACHE BOOL "")
  set(RUNTIMES_${target}_LIBCXX_ENABLE_THREADS OFF CACHE BOOL "")
  set(RUNTIMES_${target}_LIBCXX_ENABLE_MONOTONIC_CLOCK OFF CACHE BOOL "")
  set(RUNTIMES_${target}_LIBCXX_USE_COMPILER_RT ON CACHE BOOL "")
  set(RUNTIMES_${target}_LLVM_INCLUDE_TESTS OFF CACHE BOOL "")
  set(RUNTIMES_${target}_LLVM_ENABLE_ASSERTIONS OFF CACHE BOOL "")
  set(RUNTIMES_${target}_LLVM_ENABLE_RUNTIMES "libc;libcxx" CACHE STRING "")
endforeach()

foreach(target riscv32-unknown-elf)
  list(APPEND BUILTIN_TARGETS "${target}")
  set(BUILTINS_${target}_CMAKE_SYSTEM_NAME Generic CACHE STRING "")
  set(BUILTINS_${target}_CMAKE_SYSTEM_PROCESSOR RISCV CACHE STRING "")
  set(BUILTINS_${target}_CMAKE_SYSROOT "" CACHE STRING "")
  set(BUILTINS_${target}_CMAKE_BUILD_TYPE MinSizeRel CACHE STRING "")
  foreach(lang C;CXX;ASM)
    set(BUILTINS_${target}_CMAKE_${lang}_FLAGS "--target=${target} -march=rv32imafc -mabi=ilp32f" CACHE STRING "")
  endforeach()
  foreach(type SHARED;MODULE;EXE)
    set(BUILTINS_${target}_CMAKE_${type}_LINKER_FLAGS "-fuse-ld=lld" CACHE STRING "")
  endforeach()
  set(BUILTINS_${target}_COMPILER_RT_BAREMETAL_BUILD ON CACHE BOOL "")

  list(APPEND RUNTIME_TARGETS "${target}")
  set(RUNTIMES_${target}_CMAKE_SYSTEM_NAME Generic CACHE STRING "")
  set(RUNTIMES_${target}_CMAKE_SYSTEM_PROCESSOR RISCV CACHE STRING "")
  set(RUNTIMES_${target}_CMAKE_SYSROOT "" CACHE STRING "")
  set(RUNTIMES_${target}_CMAKE_BUILD_TYPE MinSizeRel CACHE STRING "")
  set(RUNTIMES_${target}_CMAKE_TRY_COMPILE_TARGET_TYPE STATIC_LIBRARY CACHE STRING "")
  foreach(lang C;CXX;ASM)
    # TODO: The preprocessor defines workaround various issues in libc and libc++ integration.
    # These should be addressed and removed over time.
    set(RUNTIMES_${target}_CMAKE_${lang}_FLAGS "--target=${target} -march=rv32imafc -mabi=ilp32f \"-Dvfprintf(stream, format, vlist)=vprintf(format, vlist)\" \"-Dfprintf(stream, format, ...)=printf(format)\" \"-Dtimeval=struct timeval{int tv_sec; int tv_usec;}\" \"-Dgettimeofday(tv, tz)\" -D_LIBCPP_PRINT=1" CACHE STRING "")
  endforeach()
  foreach(type SHARED;MODULE;EXE)
    set(RUNTIMES_${target}_CMAKE_${type}_LINKER_FLAGS "-fuse-ld=lld" CACHE STRING "")
  endforeach()
  set(RUNTIMES_${target}_LLVM_LIBC_FULL_BUILD ON CACHE BOOL "")
  set(RUNTIMES_${target}_LIBC_ENABLE_USE_BY_CLANG ON CACHE BOOL "")
  set(RUNTIMES_${target}_LIBCXX_ABI_VERSION 2 CACHE STRING "")
  set(RUNTIMES_${target}_LIBCXX_CXX_ABI none CACHE STRING "")
  set(RUNTIMES_${target}_LIBCXX_ENABLE_SHARED OFF CACHE BOOL "")
  set(RUNTIMES_${target}_LIBCXX_ENABLE_STATIC ON CACHE BOOL "")
  set(RUNTIMES_${target}_LIBCXX_ENABLE_NEW_DELETE_DEFINITIONS ON CACHE BOOL "")
<<<<<<< HEAD
=======
  set(RUNTIMES_${target}_LIBCXX_LIBC "llvm-libc" CACHE STRING "")
>>>>>>> 49ef0a8d
  set(RUNTIMES_${target}_LIBCXX_ENABLE_FILESYSTEM OFF CACHE BOOL "")
  set(RUNTIMES_${target}_LIBCXX_ENABLE_RANDOM_DEVICE OFF CACHE BOOL "")
  set(RUNTIMES_${target}_LIBCXX_ENABLE_LOCALIZATION OFF CACHE BOOL "")
  set(RUNTIMES_${target}_LIBCXX_ENABLE_UNICODE OFF CACHE BOOL "")
  set(RUNTIMES_${target}_LIBCXX_ENABLE_WIDE_CHARACTERS OFF CACHE BOOL "")
  set(RUNTIMES_${target}_LIBCXX_ENABLE_EXCEPTIONS OFF CACHE BOOL "")
  set(RUNTIMES_${target}_LIBCXX_ENABLE_RTTI OFF CACHE BOOL "")
  set(RUNTIMES_${target}_LIBCXX_ENABLE_THREADS OFF CACHE BOOL "")
  set(RUNTIMES_${target}_LIBCXX_ENABLE_MONOTONIC_CLOCK OFF CACHE BOOL "")
  set(RUNTIMES_${target}_LIBCXX_USE_COMPILER_RT ON CACHE BOOL "")
  set(RUNTIMES_${target}_LLVM_INCLUDE_TESTS OFF CACHE BOOL "")
  set(RUNTIMES_${target}_LLVM_ENABLE_ASSERTIONS OFF CACHE BOOL "")
  set(RUNTIMES_${target}_LLVM_ENABLE_RUNTIMES "libc;libcxx" CACHE STRING "")
endforeach()

set(LLVM_BUILTIN_TARGETS "${BUILTIN_TARGETS}" CACHE STRING "")
set(LLVM_RUNTIME_TARGETS "${RUNTIME_TARGETS}" CACHE STRING "")

# Setup toolchain.
set(LLVM_INSTALL_TOOLCHAIN_ONLY ON CACHE BOOL "")
set(LLVM_TOOLCHAIN_TOOLS
  dsymutil
  llvm-ar
  llvm-cov
  llvm-cxxfilt
  llvm-debuginfod
  llvm-debuginfod-find
  llvm-dlltool
  ${LLVM_DRIVER_TARGET}
  llvm-dwarfdump
  llvm-dwp
  llvm-ifs
  llvm-gsymutil
  llvm-lib
  llvm-libtool-darwin
  llvm-lipo
  llvm-ml
  llvm-mt
  llvm-nm
  llvm-objcopy
  llvm-objdump
  llvm-otool
  llvm-pdbutil
  llvm-profdata
  llvm-rc
  llvm-ranlib
  llvm-readelf
  llvm-readobj
  llvm-size
  llvm-strings
  llvm-strip
  llvm-symbolizer
  llvm-undname
  llvm-xray
  opt-viewer
  sancov
  scan-build-py
  CACHE STRING "")

set(LLVM_Toolchain_DISTRIBUTION_COMPONENTS
  bolt
  clang
  lld
  clang-apply-replacements
  clang-doc
  clang-format
  clang-resource-headers
  clang-include-fixer
  clang-refactor
  clang-scan-deps
  clang-tidy
  clangd
  find-all-symbols
  builtins
  runtimes
  ${LLVM_TOOLCHAIN_TOOLS}
  CACHE STRING "")

set(_FUCHSIA_DISTRIBUTIONS Toolchain)

if(FUCHSIA_ENABLE_LLDB)
  list(APPEND _FUCHSIA_ENABLE_PROJECTS lldb)
  list(APPEND _FUCHSIA_DISTRIBUTIONS Debugger)
  set(_FUCHSIA_LLDB_COMPONENTS
    lldb
    liblldb
    lldb-server
    lldb-argdumper
    lldb-dap
  )
  if(LLDB_ENABLE_PYTHON)
    list(APPEND _FUCHSIA_LLDB_COMPONENTS lldb-python-scripts)
  endif()
  set(LLVM_Debugger_DISTRIBUTION_COMPONENTS ${_FUCHSIA_LLDB_COMPONENTS} CACHE STRING "")
endif()

set(LLVM_DISTRIBUTIONS ${_FUCHSIA_DISTRIBUTIONS} CACHE STRING "")
set(LLVM_ENABLE_PROJECTS ${_FUCHSIA_ENABLE_PROJECTS} CACHE STRING "")<|MERGE_RESOLUTION|>--- conflicted
+++ resolved
@@ -339,10 +339,7 @@
   set(RUNTIMES_${target}_LIBCXX_ENABLE_SHARED OFF CACHE BOOL "")
   set(RUNTIMES_${target}_LIBCXX_ENABLE_STATIC ON CACHE BOOL "")
   set(RUNTIMES_${target}_LIBCXX_ENABLE_NEW_DELETE_DEFINITIONS ON CACHE BOOL "")
-<<<<<<< HEAD
-=======
   set(RUNTIMES_${target}_LIBCXX_LIBC "llvm-libc" CACHE STRING "")
->>>>>>> 49ef0a8d
   set(RUNTIMES_${target}_LIBCXX_ENABLE_FILESYSTEM OFF CACHE BOOL "")
   set(RUNTIMES_${target}_LIBCXX_ENABLE_RANDOM_DEVICE OFF CACHE BOOL "")
   set(RUNTIMES_${target}_LIBCXX_ENABLE_LOCALIZATION OFF CACHE BOOL "")
@@ -393,10 +390,7 @@
   set(RUNTIMES_${target}_LIBCXX_ENABLE_SHARED OFF CACHE BOOL "")
   set(RUNTIMES_${target}_LIBCXX_ENABLE_STATIC ON CACHE BOOL "")
   set(RUNTIMES_${target}_LIBCXX_ENABLE_NEW_DELETE_DEFINITIONS ON CACHE BOOL "")
-<<<<<<< HEAD
-=======
   set(RUNTIMES_${target}_LIBCXX_LIBC "llvm-libc" CACHE STRING "")
->>>>>>> 49ef0a8d
   set(RUNTIMES_${target}_LIBCXX_ENABLE_FILESYSTEM OFF CACHE BOOL "")
   set(RUNTIMES_${target}_LIBCXX_ENABLE_RANDOM_DEVICE OFF CACHE BOOL "")
   set(RUNTIMES_${target}_LIBCXX_ENABLE_LOCALIZATION OFF CACHE BOOL "")
