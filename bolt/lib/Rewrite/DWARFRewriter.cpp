--- conflicted
+++ resolved
@@ -29,7 +29,7 @@
 #include "llvm/DebugInfo/DWARF/DWARFTypeUnit.h"
 #include "llvm/DebugInfo/DWARF/DWARFUnit.h"
 #include "llvm/MC/MCAsmBackend.h"
-#include "llvm/MC/MCAsmLayout.h"
+#include "llvm/MC/MCAssembler.h"
 #include "llvm/MC/MCObjectWriter.h"
 #include "llvm/MC/MCStreamer.h"
 #include "llvm/Object/ObjectFile.h"
@@ -184,10 +184,6 @@
 /// Emits debug information into .debug_info or .debug_types section.
 class DIEStreamer : public DwarfStreamer {
   DIEBuilder *DIEBldr;
-<<<<<<< HEAD
-  DWARFRewriter &Rewriter;
-=======
->>>>>>> 4ae23bcc
   GDBIndex &GDBIndexSection;
 
 private:
@@ -282,21 +278,12 @@
   }
 
 public:
-<<<<<<< HEAD
-  DIEStreamer(DIEBuilder *DIEBldr, DWARFRewriter &Rewriter,
-              GDBIndex &GDBIndexSection,
-=======
   DIEStreamer(DIEBuilder *DIEBldr, GDBIndex &GDBIndexSection,
->>>>>>> 4ae23bcc
               DWARFLinkerBase::OutputFileType OutFileType,
               raw_pwrite_stream &OutFile,
               DWARFLinkerBase::MessageHandlerTy Warning)
       : DwarfStreamer(OutFileType, OutFile, Warning), DIEBldr(DIEBldr),
-<<<<<<< HEAD
-        Rewriter(Rewriter), GDBIndexSection(GDBIndexSection) {};
-=======
         GDBIndexSection(GDBIndexSection) {};
->>>>>>> 4ae23bcc
 
   using DwarfStreamer::emitCompileUnitHeader;
 
@@ -472,19 +459,11 @@
 static std::unique_ptr<DIEStreamer>
 createDIEStreamer(const Triple &TheTriple, raw_pwrite_stream &OutFile,
                   StringRef Swift5ReflectionSegmentName, DIEBuilder &DIEBldr,
-<<<<<<< HEAD
-                  DWARFRewriter &Rewriter, GDBIndex &GDBIndexSection) {
-
-  std::unique_ptr<DIEStreamer> Streamer = std::make_unique<DIEStreamer>(
-      &DIEBldr, Rewriter, GDBIndexSection,
-      DWARFLinkerBase::OutputFileType::Object, OutFile,
-=======
                   GDBIndex &GDBIndexSection) {
 
   std::unique_ptr<DIEStreamer> Streamer = std::make_unique<DIEStreamer>(
       &DIEBldr, GDBIndexSection, DWARFLinkerBase::OutputFileType::Object,
       OutFile,
->>>>>>> 4ae23bcc
       [&](const Twine &Warning, StringRef Context, const DWARFDie *) {});
   Error Err = Streamer->init(TheTriple, Swift5ReflectionSegmentName);
   if (Err)
@@ -522,11 +501,7 @@
   auto TheTriple = std::make_unique<Triple>(File->makeTriple());
   std::unique_ptr<DIEStreamer> Streamer =
       createDIEStreamer(*TheTriple, *ObjOS, "DwoStreamerInitAug2",
-<<<<<<< HEAD
-                        DWODIEBuilder, Rewriter, GDBIndexSection);
-=======
                         DWODIEBuilder, GDBIndexSection);
->>>>>>> 4ae23bcc
   DWARFRewriter::UnitMetaVectorType TUMetaVector;
   DWARFRewriter::UnitMeta CUMI = {0, 0, 0};
   if (SplitCU.getContext().getMaxDWOVersion() >= 5) {
@@ -757,11 +732,7 @@
   const object::ObjectFile *File = BC.DwCtx->getDWARFObj().getFile();
   auto TheTriple = std::make_unique<Triple>(File->makeTriple());
   std::unique_ptr<DIEStreamer> Streamer = createDIEStreamer(
-<<<<<<< HEAD
-      *TheTriple, *ObjOS, "TypeStreamer", DIEBlder, *this, GDBIndexSection);
-=======
       *TheTriple, *ObjOS, "TypeStreamer", DIEBlder, GDBIndexSection);
->>>>>>> 4ae23bcc
   CUOffsetMap OffsetMap =
       finalizeTypeSections(DIEBlder, *Streamer, GDBIndexSection);
 
@@ -1380,7 +1351,7 @@
   }
 }
 
-void DWARFRewriter::updateLineTableOffsets(const MCAsmLayout &Layout) {
+void DWARFRewriter::updateLineTableOffsets(const MCAssembler &Asm) {
   ErrorOr<BinarySection &> DbgInfoSection =
       BC.getUniqueSectionByName(".debug_info");
   ErrorOr<BinarySection &> TypeInfoSection =
@@ -1421,7 +1392,8 @@
     if (!StmtOffset)
       continue;
 
-    const uint64_t LineTableOffset = Layout.getSymbolOffset(*Label);
+    const uint64_t LineTableOffset =
+        Asm.getSymbolOffset(*Label);
     DebugLineOffsetMap[*StmtOffset] = LineTableOffset;
     assert(DbgInfoSection && ".debug_info section must exist");
     LineTablePatchMap[CU.get()] = LineTableOffset;
@@ -1484,11 +1456,7 @@
   const object::ObjectFile *File = BC.DwCtx->getDWARFObj().getFile();
   auto TheTriple = std::make_unique<Triple>(File->makeTriple());
   std::unique_ptr<DIEStreamer> TypeStreamer = createDIEStreamer(
-<<<<<<< HEAD
-      *TheTriple, *ObjOS, "TypeStreamer", DIEBlder, *this, GDBIndexSection);
-=======
       *TheTriple, *ObjOS, "TypeStreamer", DIEBlder, GDBIndexSection);
->>>>>>> 4ae23bcc
 
   // generate debug_info and CUMap
   CUOffsetMap CUMap;
